"""Fetches Shopify Orders and Products."""

from typing import Any, Dict, Iterable, Optional  # noqa: F401

import dlt
<<<<<<< HEAD

=======
from dlt.common import jsonpath as jp  # noqa: F401
>>>>>>> ba966e12
from dlt.common import pendulum
from dlt.common.time import ensure_pendulum_datetime
from dlt.common.typing import TAnyDateTime, TDataItem
from dlt.sources import DltResource

from .helpers import ShopifyApi, ShopifyGraphQLApi, TOrderStatus
from .settings import (
    DEFAULT_API_VERSION,
    DEFAULT_ITEMS_PER_PAGE,
    DEFAULT_PARTNER_API_VERSION,  # noqa: F401
    FIRST_DAY_OF_MILLENNIUM,
)

@dlt.source(name="shopify", max_table_nesting=0)
def shopify_source(
    private_app_password: str = dlt.secrets.value,
    api_version: str = DEFAULT_API_VERSION,
    shop_url: str = dlt.config.value,
    start_date: TAnyDateTime = FIRST_DAY_OF_MILLENNIUM,
    end_date: Optional[TAnyDateTime] = None,
    created_at_min: TAnyDateTime = FIRST_DAY_OF_MILLENNIUM,
    items_per_page: int = DEFAULT_ITEMS_PER_PAGE,
    order_status: TOrderStatus = "any",
) -> Iterable[DltResource]:
    """
    The source for the Shopify pipeline. Available resources are products, orders, and customers.

    `start_time` argument can be used on its own or together with `end_time`. When both are provided
    data is limited to items updated in that time range.
    The range is "half-open", meaning elements equal and newer than `start_time` and elements older than `end_time` are included.
    All resources opt-in to use Airflow scheduler if run as Airflow task

    Args:
        private_app_password: The app password to the app on your shop.
        api_version: The API version to use (e.g. 2023-01).
        shop_url: The URL of your shop (e.g. https://my-shop.myshopify.com).
        items_per_page: The max number of items to fetch per page. Defaults to 250.
        start_date: Items updated on or after this date are imported. Defaults to 2000-01-01.
            If end date is not provided, this is used as the initial value for incremental loading and after the initial run, only new data will be retrieved.
            Accepts any `date`/`datetime` object or a date/datetime string in ISO 8601 format.
        end_time: The end time of the range for which to load data.
            Should be used together with `start_date` to limit the data to items updated in that time range.
            If end time is not provided, the incremental loading will be enabled and after initial run, only new data will be retrieved
        created_at_min: The minimum creation date of items to import. Items created on or after this date are loaded. Defaults to 2000-01-01.
        order_status: The order status to filter by. Can be 'open', 'closed', 'cancelled', or 'any'. Defaults to 'any'.

    Returns:
        Iterable[DltResource]: A list of DltResource objects representing the data resources.
    """

    # build client
    client = ShopifyApi(shop_url, private_app_password, api_version)

    start_date_obj = ensure_pendulum_datetime(start_date)
    end_date_obj = ensure_pendulum_datetime(end_date) if end_date else None
    created_at_min_obj = ensure_pendulum_datetime(created_at_min)

    # define resources
    @dlt.resource(
        primary_key="id",
        write_disposition="merge",
        columns={
            "body_html": {
                "data_type": "text",
                "nullable": True,
                "description": "A description of the product. Supports HTML formatting.",
            },
            "created_at": {
                "data_type": "timestamp",
                "nullable": False,
                "description": "The date and time (ISO 8601 format) when the product was created.",
            },
            "handle": {
                "data_type": "text",
                "nullable": False,
                "description": "A unique human-friendly string for the product. Automatically generated from the product's title. Used by the Liquid templating language to refer to objects.",
            },
            "id": {
                "data_type": "bigint",
                "nullable": False,
                "primary_key": True,
                "description": "An unsigned 64-bit integer that's used as a unique identifier for the product.",
            },
            "images": {
                "data_type": "complex",
                "nullable": True,
                "description": "A list of product image objects, each one representing an image associated with the product.",
            },
            "options": {
                "data_type": "complex",
                "nullable": True,
                "description": "The custom product properties. For example, Size, Color, and Material.",
            },
            "product_type": {
                "data_type": "text",
                "nullable": True,
                "description": "A categorization for the product used for filtering and searching products.",
            },
            "published_at": {
                "data_type": "timestamp",
                "nullable": True,
                "description": "The date and time (ISO 8601 format) when the product was published.",
            },
            "published_scope": {
                "data_type": "text",
                "nullable": True,
                "description": "Whether the product is published to the Point of Sale channel.",
            },
            "status": {
                "data_type": "text",
                "nullable": False,
                "description": "The status of the product.",
            },
            "tags": {
                "data_type": "text",
                "nullable": True,
                "description": "A string of comma-separated tags used for filtering and search.",
            },
            "template_suffix": {
                "data_type": "text",
                "nullable": True,
                "description": "The suffix of the Liquid template used for the product page.",
            },
            "title": {
                "data_type": "text",
                "nullable": False,
                "description": "The name of the product.",
            },
            "updated_at": {
                "data_type": "timestamp",
                "nullable": True,
                "description": "The date and time (ISO 8601 format) when the product was last modified.",
            },
            "variants": {
                "data_type": "complex",
                "nullable": True,
                "description": "An array of product variants, each representing a different version of the product.",
            },
            "vendor": {
                "data_type": "text",
                "nullable": True,
                "description": "The name of the product's vendor.",
            },
        },
    )
    def products_legacy(
        updated_at: dlt.sources.incremental[
            pendulum.DateTime
        ] = dlt.sources.incremental(
            "updated_at",
            initial_value=start_date_obj,
            end_value=end_date_obj,
            allow_external_schedulers=True,
        ),
        created_at_min: pendulum.DateTime = created_at_min_obj,
        items_per_page: int = items_per_page,
    ) -> Iterable[TDataItem]:
        """
        The resource for products on your shop, supports incremental loading and pagination.

        Args:
            updated_at: The saved state of the last 'updated_at' value.

        Returns:
            Iterable[TDataItem]: A generator of products.
        """
        params = dict(
            updated_at_min=updated_at.last_value.isoformat(),
            limit=items_per_page,
            order="updated_at asc",
            created_at_min=created_at_min.isoformat(),
        )
        if updated_at.end_value is not None:
            params["updated_at_max"] = updated_at.end_value.isoformat()
        yield from client.get_pages("products", params)

    @dlt.resource(
        primary_key="id",
        write_disposition="merge",
        columns={
            "app_id": {
                "data_type": "bigint",
                "nullable": True,
                "description": "The ID of the app that created the order.",
            },
            "billing_address": {
                "data_type": "complex",
                "nullable": True,
                "description": "The mailing address associated with the payment method.",
            },
            "browser_ip": {
                "data_type": "text",
                "nullable": True,
                "description": "The IP address of the browser used by the customer when they placed the order.",
            },
            "buyer_accepts_marketing": {
                "data_type": "bool",
                "nullable": True,
                "description": "Whether the customer consented to receive email updates from the shop.",
            },
            "cancel_reason": {
                "data_type": "text",
                "nullable": True,
                "description": "The reason why the order was canceled.",
            },
            "cancelled_at": {
                "data_type": "timestamp",
                "nullable": True,
                "description": "The date and time when the order was canceled.",
            },
            "cart_token": {
                "data_type": "text",
                "nullable": True,
                "description": "A unique value referencing the cart associated with the order.",
            },
            "checkout_token": {
                "data_type": "text",
                "nullable": True,
                "description": "A unique value referencing the checkout associated with the order.",
            },
            "client_details": {
                "data_type": "complex",
                "nullable": True,
                "description": "Information about the browser the customer used when placing the order.",
            },
            "closed_at": {
                "data_type": "timestamp",
                "nullable": True,
                "description": "The date and time when the order was closed.",
            },
            "company": {
                "data_type": "complex",
                "nullable": True,
                "description": "Information about the purchasing company for the order.",
            },
            "confirmation_number": {
                "data_type": "text",
                "nullable": True,
                "description": "A randomly generated identifier for the order.",
            },
            "confirmed": {
                "data_type": "bool",
                "nullable": True,
                "description": "Whether inventory has been reserved for the order.",
            },
            "created_at": {
                "data_type": "timestamp",
                "nullable": False,
                "description": "The autogenerated date and time when the order was created.",
            },
            "currency": {
                "data_type": "text",
                "nullable": False,
                "description": "The three-letter code (ISO 4217 format) for the shop currency.",
            },
            "current_total_additional_fees_set": {
                "data_type": "complex",
                "nullable": True,
                "description": "The current total additional fees on the order in shop and presentment currencies.",
            },
            "current_total_discounts": {
                "data_type": "decimal",
                "nullable": True,
                "description": "The current total discounts on the order in the shop currency.",
            },
            "current_total_discounts_set": {
                "data_type": "complex",
                "nullable": True,
                "description": "The current total discounts on the order in shop and presentment currencies.",
            },
            "current_total_duties_set": {
                "data_type": "complex",
                "nullable": True,
                "description": "The current total duties charged on the order in shop and presentment currencies.",
            },
            "current_total_price": {
                "data_type": "decimal",
                "nullable": True,
                "description": "The current total price of the order in the shop currency.",
            },
            "current_total_price_set": {
                "data_type": "complex",
                "nullable": True,
                "description": "The current total price of the order in shop and presentment currencies.",
            },
            "current_subtotal_price": {
                "data_type": "decimal",
                "nullable": True,
                "description": "The sum of prices for all line items after discounts and returns in the shop currency.",
            },
            "current_subtotal_price_set": {
                "data_type": "complex",
                "nullable": True,
                "description": "The sum of the prices for all line items after discounts and returns in shop and presentment currencies.",
            },
            "current_total_tax": {
                "data_type": "decimal",
                "nullable": True,
                "description": "The sum of the prices for all tax lines applied to the order in the shop currency.",
            },
            "current_total_tax_set": {
                "data_type": "complex",
                "nullable": True,
                "description": "The sum of the prices for all tax lines applied to the order in shop and presentment currencies.",
            },
            "customer": {
                "data_type": "complex",
                "nullable": True,
                "description": "Information about the customer.",
            },
            "customer_locale": {
                "data_type": "text",
                "nullable": True,
                "description": "The two or three-letter language code, optionally followed by a region modifier.",
            },
            "discount_applications": {
                "data_type": "complex",
                "nullable": True,
                "description": "An ordered list of stacked discount applications.",
            },
            "discount_codes": {
                "data_type": "complex",
                "nullable": True,
                "description": "A list of discounts applied to the order.",
            },
            "email": {
                "data_type": "text",
                "nullable": True,
                "description": "The customer's email address.",
            },
            "estimated_taxes": {
                "data_type": "bool",
                "nullable": True,
                "description": "Whether taxes on the order are estimated.",
            },
            "financial_status": {
                "data_type": "text",
                "nullable": True,
                "description": "The status of payments associated with the order.",
            },
            "fulfillments": {
                "data_type": "complex",
                "nullable": True,
                "description": "An array of fulfillments associated with the order.",
            },
            "fulfillment_status": {
                "data_type": "text",
                "nullable": True,
                "description": "The order's status in terms of fulfilled line items.",
            },
            "gateway": {
                "data_type": "text",
                "nullable": True,
                "description": "The payment gateway used.",
            },
            "id": {
                "data_type": "bigint",
                "nullable": False,
                "primary_key": True,
                "description": "The ID of the order, used for API purposes.",
            },
            "landing_site": {
                "data_type": "text",
                "nullable": True,
                "description": "The URL for the page where the buyer landed when they entered the shop.",
            },
            "line_items": {
                "data_type": "complex",
                "nullable": True,
                "description": "A list of line item objects containing information about an item in the order.",
            },
            "location_id": {
                "data_type": "bigint",
                "nullable": True,
                "description": "The ID of one of the locations assigned to fulfill the order.",
            },
            "merchant_of_record_app_id": {
                "data_type": "bigint",
                "nullable": True,
                "description": "The application acting as Merchant of Record for the order.",
            },
            "name": {
                "data_type": "text",
                "nullable": True,
                "description": "The order name, generated by combining the order_number with the order prefix and suffix.",
            },
            "note": {
                "data_type": "text",
                "nullable": True,
                "description": "An optional note that a shop owner can attach to the order.",
            },
            "note_attributes": {
                "data_type": "complex",
                "nullable": True,
                "description": "Extra information added to the order as key-value pairs.",
            },
            "number": {
                "data_type": "bigint",
                "nullable": True,
                "description": "The order's position in the shop's count of orders.",
            },
            "order_number": {
                "data_type": "bigint",
                "nullable": True,
                "description": "The order's position in the shop's count of orders, starting at 1001.",
            },
            "original_total_additional_fees_set": {
                "data_type": "complex",
                "nullable": True,
                "description": "The original total additional fees on the order in shop and presentment currencies.",
            },
            "original_total_duties_set": {
                "data_type": "complex",
                "nullable": True,
                "description": "The original total duties charged on the order in shop and presentment currencies.",
            },
            "payment_terms": {
                "data_type": "complex",
                "nullable": True,
                "description": "The terms and conditions under which a payment should be processed.",
            },
            "payment_gateway_names": {
                "data_type": "complex",
                "nullable": True,
                "description": "The list of payment gateways used for the order.",
            },
            "phone": {
                "data_type": "text",
                "nullable": True,
                "description": "The customer's phone number for receiving SMS notifications.",
            },
            "po_number": {
                "data_type": "text",
                "nullable": True,
                "description": "The purchase order number associated with the order.",
            },
            "presentment_currency": {
                "data_type": "text",
                "nullable": True,
                "description": "The presentment currency used to display prices to the customer.",
            },
            "processed_at": {
                "data_type": "timestamp",
                "nullable": True,
                "description": "The date and time when an order was processed.",
            },
            "referring_site": {
                "data_type": "text",
                "nullable": True,
                "description": "The website where the customer clicked a link to the shop.",
            },
            "refunds": {
                "data_type": "complex",
                "nullable": True,
                "description": "A list of refunds applied to the order.",
            },
            "shipping_address": {
                "data_type": "complex",
                "nullable": True,
                "description": "The mailing address where the order will be shipped.",
            },
            "shipping_lines": {
                "data_type": "complex",
                "nullable": True,
                "description": "An array detailing the shipping methods used.",
            },
            "source_name": {
                "data_type": "text",
                "nullable": True,
                "description": "The source of the checkout.",
            },
            "source_identifier": {
                "data_type": "text",
                "nullable": True,
                "description": "The ID of the order placed on the originating platform.",
            },
            "source_url": {
                "data_type": "text",
                "nullable": True,
                "description": "A valid URL to the original order on the originating surface.",
            },
            "subtotal_price": {
                "data_type": "decimal",
                "nullable": True,
                "description": "The price of the order in the shop currency after discounts but before shipping, duties, taxes, and tips.",
            },
            "subtotal_price_set": {
                "data_type": "complex",
                "nullable": True,
                "description": "The subtotal of the order in shop and presentment currencies after discounts but before shipping, duties, taxes, and tips.",
            },
            "tags": {
                "data_type": "text",
                "nullable": True,
                "description": "Tags attached to the order, formatted as a string of comma-separated values.",
            },
            "tax_lines": {
                "data_type": "complex",
                "nullable": True,
                "description": "An array of tax line objects detailing taxes applied to the order.",
            },
            "taxes_included": {
                "data_type": "bool",
                "nullable": True,
                "description": "Whether taxes are included in the order subtotal.",
            },
            "test": {
                "data_type": "bool",
                "nullable": True,
                "description": "Whether this is a test order.",
            },
            "token": {
                "data_type": "text",
                "nullable": True,
                "description": "A unique value referencing the order.",
            },
            "total_discounts": {
                "data_type": "decimal",
                "nullable": True,
                "description": "The total discounts applied to the price of the order in the shop currency.",
            },
            "total_discounts_set": {
                "data_type": "complex",
                "nullable": True,
                "description": "The total discounts applied to the price of the order in shop and presentment currencies.",
            },
            "total_line_items_price": {
                "data_type": "decimal",
                "nullable": True,
                "description": "The sum of all line item prices in the shop currency.",
            },
            "total_line_items_price_set": {
                "data_type": "complex",
                "nullable": True,
                "description": "The total of all line item prices in shop and presentment currencies.",
            },
            "total_outstanding": {
                "data_type": "decimal",
                "nullable": True,
                "description": "The total outstanding amount of the order in the shop currency.",
            },
            "total_price": {
                "data_type": "decimal",
                "nullable": True,
                "description": "The sum of all line item prices, discounts, shipping, taxes, and tips in the shop currency.",
            },
            "total_price_set": {
                "data_type": "complex",
                "nullable": True,
                "description": "The total price of the order in shop and presentment currencies.",
            },
            "total_shipping_price_set": {
                "data_type": "complex",
                "nullable": True,
                "description": "The total shipping price of the order in shop and presentment currencies.",
            },
            "total_tax": {
                "data_type": "decimal",
                "nullable": True,
                "description": "The sum of the prices for all tax lines applied to the order in the shop currency.",
            },
            "total_tax_set": {
                "data_type": "complex",
                "nullable": True,
                "description": "The sum of the prices for all tax lines applied to the order in shop and presentment currencies.",
            },
            "total_tip_received": {
                "data_type": "decimal",
                "nullable": True,
                "description": "The sum of all the tips in the order in the shop currency.",
            },
            "total_weight": {
                "data_type": "decimal",
                "nullable": True,
                "description": "The sum of all line item weights in grams.",
            },
            "updated_at": {
                "data_type": "timestamp",
                "nullable": True,
                "description": "The date and time when the order was last modified.",
            },
            "user_id": {
                "data_type": "bigint",
                "nullable": True,
                "description": "The ID of the user logged into Shopify POS who processed the order.",
            },
            "order_status_url": {
                "data_type": "text",
                "nullable": True,
                "description": "The URL pointing to the order status web page, if applicable.",
            },
        },
    )
    def orders(
        updated_at: dlt.sources.incremental[
            pendulum.DateTime
        ] = dlt.sources.incremental(
            "updated_at",
            initial_value=start_date_obj,
            end_value=end_date_obj,
            allow_external_schedulers=True,
        ),
        created_at_min: pendulum.DateTime = created_at_min_obj,
        items_per_page: int = items_per_page,
        status: TOrderStatus = order_status,
    ) -> Iterable[TDataItem]:
        """
        The resource for orders on your shop, supports incremental loading and pagination.

        Args:
            updated_at: The saved state of the last 'updated_at' value.

        Returns:
            Iterable[TDataItem]: A generator of orders.
        """
        params = dict(
            updated_at_min=updated_at.last_value.isoformat(),
            limit=items_per_page,
            status=status,
            order="updated_at asc",
            created_at_min=created_at_min.isoformat(),
        )
        if updated_at.end_value is not None:
            params["updated_at_max"] = updated_at.end_value.isoformat()
        yield from client.get_pages("orders", params)

    @dlt.resource(primary_key="id", write_disposition="merge")
    def customers(
        updated_at: dlt.sources.incremental[
            pendulum.DateTime
        ] = dlt.sources.incremental(
            "updated_at",
            initial_value=start_date_obj,
            end_value=end_date_obj,
            allow_external_schedulers=True,
        ),
        created_at_min: pendulum.DateTime = created_at_min_obj,
        items_per_page: int = items_per_page,
    ) -> Iterable[TDataItem]:
        """
        The resource for customers on your shop, supports incremental loading and pagination.

        Args:
            updated_at: The saved state of the last 'updated_at' value.

        Returns:
            Iterable[TDataItem]: A generator of customers.
        """
        params = dict(
            updated_at_min=updated_at.last_value.isoformat(),
            limit=items_per_page,
            order="updated_at asc",
            created_at_min=created_at_min.isoformat(),
        )
        if updated_at.end_value is not None:
            params["updated_at_max"] = updated_at.end_value.isoformat()
        yield from client.get_pages("customers", params)

    @dlt.resource(primary_key="id", write_disposition="append")
    def events(
        created_at: dlt.sources.incremental[
            pendulum.DateTime
        ] = dlt.sources.incremental(
            "created_at",
            initial_value=start_date_obj,
            end_value=end_date_obj,
        ),
        items_per_page: int = items_per_page,
    ) -> Iterable[TDataItem]:
        params = dict(
            created_at_min=created_at.last_value.isoformat(),
            limit=items_per_page,
            order="created_at asc",
        )
        yield from client.get_pages("events", params)

    @dlt.resource(primary_key="id", write_disposition="merge")
    def price_rules(
        updated_at: dlt.sources.incremental[
            pendulum.DateTime
        ] = dlt.sources.incremental(
            "updated_at",
            initial_value=start_date_obj,
            end_value=end_date_obj,
        ),
        items_per_page: int = items_per_page,
    ) -> Iterable[TDataItem]:
        params = dict(
            updated_at_min=updated_at.last_value.isoformat(),
            limit=items_per_page,
            order="updated_at asc",
        )
        yield from client.get_pages("price_rules", params)

    @dlt.resource(primary_key="id", write_disposition="merge")
    def transactions(
        since_id: dlt.sources.incremental[int] = dlt.sources.incremental(
            "id",
            initial_value=None,
        ),
        items_per_page: int = items_per_page,
    ) -> Iterable[TDataItem]:
        params = dict(
            limit=items_per_page,
        )
        if since_id.start_value is not None:
            params["since_id"] = since_id.start_value
        yield from client.get_pages("shopify_payments/balance/transactions", params)

    @dlt.resource(
        primary_key="currency",
        write_disposition={"disposition": "merge", "strategy": "scd2"},
    )
    def balance() -> Iterable[TDataItem]:
        yield from client.get_pages("shopify_payments/balance", {})

    @dlt.resource(primary_key="id", write_disposition="merge")
    def inventory_items(
        updated_at: dlt.sources.incremental[
            pendulum.DateTime
        ] = dlt.sources.incremental(
            "updatedAt",
            initial_value=start_date_obj,
            end_value=end_date_obj,
            allow_external_schedulers=True,
        ),
        items_per_page: int = items_per_page,
    ) -> Iterable[TDataItem]:
        client = ShopifyGraphQLApi(
            base_url=shop_url,
            access_token=private_app_password,
            api_version="2024-07",
        )

        query = """
            query inventoryItems($after: String, $query: String, $first: Int) {
            inventoryItems(after: $after, first: $first, query: $query) {
                edges {
                node {
                    id
                    countryCodeOfOrigin
                    createdAt
                    duplicateSkuCount
                    harmonizedSystemCode
                    inventoryHistoryUrl
                    legacyResourceId
                    measurement {
                    id
                    weight {
                        unit
                        value
                    }
                    }

                    provinceCodeOfOrigin
                    requiresShipping
                    sku
                    tracked
                    trackedEditable {
                    locked
                    reason
                    }
                    unitCost {
                    amount
                    currencyCode
                    }
                    updatedAt
                    variant {
                    id
                    availableForSale
                    barcode

                    compareAtPrice
                    createdAt
                    inventoryPolicy
                    inventoryQuantity
                    legacyResourceId

                    position
                    price
                    product {
                        id
                    }
                    requiresComponents

                    selectedOptions {
                        name
                        value
                    }
                    sellableOnlineQuantity

                    sellingPlanGroupsCount {
                        count
                        precision
                    }
                    sku

                    taxCode
                    taxable
                    title
                    updatedAt
                    }
                }
                }
                pageInfo {
                    endCursor
                }
            }
        }"""

        yield from client.get_graphql_pages(
            query,
            data_items_path="data.inventoryItems.edges[*].node",
            pagination_cursor_path="data.inventoryItems.pageInfo.endCursor",
            pagination_variable_name="after",
            variables={
                "query": f"updated_at:>'{updated_at.last_value.isoformat()}'",
                "first": items_per_page,
            },
        )

    @dlt.resource(primary_key="id", write_disposition="merge")
    def discounts(items_per_page: int = items_per_page) -> Iterable[TDataItem]:
        client = ShopifyGraphQLApi(
            base_url=shop_url,
            access_token=private_app_password,
            api_version="2024-07",
        )

        query = """
query discountNodes($after: String, $query: String, $first: Int)  {
  discountNodes(after: $after, first: $first, query: $query) {
    nodes {
      id
      discount {
        __typename
        ... on DiscountCodeApp {
          appDiscountType {
            app {
              id
            }
            functionId
            targetType
          }
          appliesOncePerCustomer
          asyncUsageCount
          combinesWith {
            orderDiscounts
            productDiscounts
            shippingDiscounts
          }
          codesCount {
            count
            precision
          }
          createdAt
          customerSelection {
            __typename
            ... on DiscountCustomerAll {
              allCustomers
            }
            ... on DiscountCustomerSegments {
              segments {
                creationDate
                id
                lastEditDate
                name
                query
              }
            }
            ... on DiscountCustomers {
              customers {
                id
              }
            }
          }
          discountClass
          discountId
          endsAt
          errorHistory {
            errorsFirstOccurredAt
            firstOccurredAt
            hasBeenSharedSinceLastError
            hasSharedRecentErrors
          }
          hasTimelineComment
          recurringCycleLimit
          shareableUrls {
            targetItemImage {
              id
              url
            }
            targetType
            title
            url
          }
          startsAt
          status
          title
          totalSales {
            amount
            currencyCode
          }
          updatedAt
          usageLimit
        }
        ... on DiscountCodeBasic {
          appliesOncePerCustomer
          asyncUsageCount
          codes: codes(first: 250) {
            nodes {
              id
              code
            }
          }
          codesCount {
            count
            precision
          }
          combinesWith {
            orderDiscounts
            productDiscounts
            shippingDiscounts
          }
          createdAt
          customerGets {
            appliesOnOneTimePurchase
            appliesOnSubscription
            items {
              __typename
              ... on AllDiscountItems {
                allItems
              }
              ... on DiscountCollections {
                collectionsFirst250: collections(first: 250) {
                  nodes {
                    id
                  }
                }
              }
              ... on DiscountProducts {
                productsFirst250: products(first: 250) {
                  nodes {
                    id
                  }
                }
                productVariantsFirst250: productVariants(first: 250) {
                  nodes {
                    id
                  }
                }
              }
            }
            value {
              __typename
              ... on DiscountAmount {
                amount {
                  amount
                  currencyCode
                }
                appliesOnEachItem
              }
              ... on DiscountOnQuantity {
                effect {
                  ... on DiscountAmount {
                    amount {
                      amount
                      currencyCode
                    }
                    appliesOnEachItem
                  }
                  ... on DiscountPercentage {
                    percentage
                  }
                }
                quantity {
                  quantity
                }
              }
              ... on DiscountPercentage {
                percentage
              }
            }
          }
          customerSelection {
            __typename
            ... on DiscountCustomerAll {
              allCustomers
            }
            ... on DiscountCustomerSegments {
              segments {
                creationDate
                id
                lastEditDate
                name
                query
              }
            }
            ... on DiscountCustomers {
              customers {
                id
              }
            }
          }
          discountClass
          endsAt
          hasTimelineComment
          minimumRequirement {
            __typename
            ... on DiscountMinimumQuantity {
              greaterThanOrEqualToQuantity
            }
            ... on DiscountMinimumSubtotal {
              greaterThanOrEqualToSubtotal {
                amount
                currencyCode
              }
            }
          }
          recurringCycleLimit
          shareableUrls {
            url
            title
          }
          shortSummary
          startsAt
          status
          summary
          title
          totalSales {
            amount
            currencyCode
          }
          updatedAt
          usageLimit
        }
        ... on DiscountCodeBxgy {
          appliesOncePerCustomer
          asyncUsageCount
          codesFirst50: codes(first: 50) {
            nodes {
              id
              code
            }
          }
          codesCount {
            count
            precision
          }
          combinesWith {
            orderDiscounts
            productDiscounts
            shippingDiscounts
          }
          createdAt
          customerBuys {
            items {
              __typename
              ... on AllDiscountItems {
                allItems
              }
              ... on DiscountCollections {
                collectionsFirst250: collections(first: 250) {
                  nodes {
                    id
                  }
                }
              }
              ... on DiscountProducts {
                productsFirst250: products(first: 250) {
                  nodes {
                    id
                  }
                }
                productVariantsFirst250: productVariants(first: 250) {
                  nodes {
                    id
                  }
                }
              }
            }
            value {
              __typename
              ... on DiscountPurchaseAmount {
                amount
              }
              ... on DiscountQuantity {
                quantity
              }
            }
          }
          customerGets {
            appliesOnOneTimePurchase
            appliesOnSubscription
            items {
              __typename
              ... on AllDiscountItems {
                allItems
              }
              ... on DiscountCollections {
                collectionsFirst250: collections(first: 250) {
                  nodes {
                    id
                  }
                }
              }
              ... on DiscountProducts {
                productsFirst250: products(first: 250) {
                  nodes {
                    id
                  }
                }
                productVariantsFirst250: productVariants(first: 250) {
                  nodes {
                    id
                  }
                }
              }
            }
            value {
              __typename
              ... on DiscountAmount {
                amount {
                  amount
                  currencyCode
                }
                appliesOnEachItem
              }
              ... on DiscountOnQuantity {
                effect {
                  __typename
                  ... on DiscountAmount {
                    amount {
                      amount
                      currencyCode
                    }
                    appliesOnEachItem
                  }
                  ... on DiscountPercentage {
                    percentage
                  }
                }
                quantity {
                  quantity
                }
              }
              ... on DiscountPercentage {
                percentage
              }
            }
          }
          customerSelection {
            __typename
            ... on DiscountCustomerAll {
              allCustomers
            }
            ... on DiscountCustomerSegments {
              segments {
                creationDate
                id
                lastEditDate
                name
                query
              }
            }
            ... on DiscountCustomers {
              customers {
                id
              }
            }
          }
          discountClass
          endsAt
          hasTimelineComment
          shareableUrls {
            url
            title
          }
          startsAt
          status
          summary
          title
          totalSales {
            amount
            currencyCode
          }
          updatedAt
          usageLimit
          usesPerOrderLimit
        }
        ... on DiscountCodeFreeShipping {
          appliesOncePerCustomer
          appliesOnOneTimePurchase
          appliesOnSubscription
          asyncUsageCount
          codesFirst250: codes(first: 250) {
            nodes {
              id
              code
            }
          }
          codesCount {
            count
            precision
          }
          combinesWith {
            orderDiscounts
            productDiscounts
            shippingDiscounts
          }
          createdAt
          customerSelection {
            __typename
            ... on DiscountCustomerAll {
              allCustomers
            }
            ... on DiscountCustomerSegments {
              segments {
                creationDate
                id
                lastEditDate
                name
                query
              }
            }
            ... on DiscountCustomers {
              customers {
                id
              }
            }
          }
          destinationSelection {
            __typename
            ... on DiscountCountries {
              countries
              includeRestOfWorld
            }
            ... on DiscountCountryAll {
              allCountries
            }
          }
          discountClass
          endsAt
          hasTimelineComment
          maximumShippingPrice {
            amount
            currencyCode
          }
          minimumRequirement {
            __typename
            ... on DiscountMinimumQuantity {
              greaterThanOrEqualToQuantity
            }
            ... on DiscountMinimumSubtotal {
              greaterThanOrEqualToSubtotal {
                amount
                currencyCode
              }
            }
          }
          recurringCycleLimit
          shareableUrls {
            targetItemImage {
              id
              url
            }
            targetType
            title
            url
          }
          shortSummary
          startsAt
          status
          summary
          title
          totalSales {
            amount
            currencyCode
          }
          updatedAt
          usageLimit
        }
        ... on DiscountAutomaticApp {
          appDiscountType {
            app {
              apiKey
            }
            appBridge {
              createPath
              detailsPath
            }
            appKey
            description
            discountClass
            functionId
            targetType
            title
          }
          asyncUsageCount
          combinesWith {
            orderDiscounts
            productDiscounts
            shippingDiscounts
          }
          createdAt
          discountClass
          discountId
          startsAt
          endsAt
          errorHistory {
            errorsFirstOccurredAt
            firstOccurredAt
            hasBeenSharedSinceLastError
            hasSharedRecentErrors
          }
          status
          title
          updatedAt
        }
        ... on DiscountAutomaticBasic {
          asyncUsageCount
          combinesWith {
            orderDiscounts
            productDiscounts
            shippingDiscounts
          }
          createdAt
          customerGets {
            appliesOnOneTimePurchase
            appliesOnSubscription
            items {
              __typename
              ... on AllDiscountItems {
                allItems
              }
              ... on DiscountCollections {
                collectionsFirst250: collections(first: 250) {
                  nodes {
                    id
                  }
                }
              }
              ... on DiscountProducts {
                productsFirst250: products(first: 250) {
                  nodes {
                    id
                  }
                }
                productVariantsFirst250: productVariants(first: 250) {
                  nodes {
                    id
                  }
                }
              }
            }
            value {
              __typename
              ... on DiscountAmount {
                amount {
                  amount
                  currencyCode
                }
                appliesOnEachItem
              }
              ... on DiscountOnQuantity {
                effect {
                  __typename
                  ... on DiscountAmount {
                    amount {
                      amount
                      currencyCode
                    }
                    appliesOnEachItem
                  }
                  ... on DiscountPercentage {
                    percentage
                  }
                }
                quantity {
                  quantity
                }
              }
              ... on DiscountPercentage {
                percentage
              }
            }
          }
          discountClass
          endsAt
          minimumRequirement {
            __typename
            ... on DiscountMinimumQuantity {
              greaterThanOrEqualToQuantity
            }
            ... on DiscountMinimumSubtotal {
              greaterThanOrEqualToSubtotal {
                amount
                currencyCode
              }
            }
          }
          recurringCycleLimit
          shortSummary
          startsAt
          status
          summary
          title
          updatedAt
        }
        ... on DiscountAutomaticBxgy {
          asyncUsageCount
          combinesWith {
            orderDiscounts
            productDiscounts
            shippingDiscounts
          }
          createdAt
          customerBuys {
            items {
              __typename
              ... on AllDiscountItems {
                allItems
              }
              ... on DiscountCollections {
                collectionsFirst250: collections(first: 250) {
                  nodes {
                    id
                  }
                }
              }
              ... on DiscountProducts {
                productsFirst250: products(first: 250) {
                  nodes {
                    id
                  }
                }
                productVariantsFirst250: productVariants(first: 250) {
                  nodes {
                    id
                  }
                }
              }
            }
            value {
              __typename
              ... on DiscountPurchaseAmount {
                amount
              }
              ... on DiscountQuantity {
                quantity
              }
            }
          }
          customerGets {
            appliesOnOneTimePurchase
            appliesOnSubscription
            items {
              __typename
              ... on AllDiscountItems {
                allItems
              }
              ... on DiscountCollections {
                collectionsFirst250: collections(first: 250) {
                  nodes {
                    id
                  }
                }
              }
              ... on DiscountProducts {
                productsFirst250: products(first: 250) {
                  nodes {
                    id
                  }
                }
                productVariantsFirst250: productVariants(first: 250) {
                  nodes {
                    id
                  }
                }
              }
            }
            value {
              __typename
              ... on DiscountAmount {
                amount {
                  amount
                  currencyCode
                }
                appliesOnEachItem
              }
              ... on DiscountOnQuantity {
                effect {
                  __typename
                  ... on DiscountAmount {
                    amount {
                      amount
                      currencyCode
                    }
                    appliesOnEachItem
                  }
                  ... on DiscountPercentage {
                    percentage
                  }
                }
                quantity {
                  quantity
                }
              }
              ... on DiscountPercentage {
                percentage
              }
            }
          }
          discountClass
          endsAt
          startsAt
          status
          summary
          title
          updatedAt
          usesPerOrderLimit
        }
        ... on DiscountAutomaticFreeShipping {
          appliesOnOneTimePurchase
          appliesOnSubscription
          asyncUsageCount
          combinesWith {
            orderDiscounts
            productDiscounts
            shippingDiscounts
          }
          createdAt
          destinationSelection
          discountClass
          endsAt
          hasTimelineComment
          maximumShippingPrice {
            amount
            currencyCode
          }
          minimumRequirement {
            __typename
            ... on DiscountMinimumQuantity {
              greaterThanOrEqualToQuantity
            }
            ... on DiscountMinimumSubtotal {
              greaterThanOrEqualToSubtotal {
                amount
                currencyCode
              }
            }
          }
          recurringCycleLimit
          shortSummary
          startsAt
          status
          summary
          title
          totalSales {
            amount
            currencyCode
          }
          updatedAt
        }
      }
      metafieldsFirst250: metafields(first: 250) {
        nodes {
          id
          key
          value
        }
      }
    }
    pageInfo {
        endCursor
        hasNextPage
        hasPreviousPage
        startCursor
    }
  }
}
"""

        yield from client.get_graphql_pages(
            query,
            data_items_path="data.discountNodes.nodes[*]",
            pagination_cursor_path="data.discountNodes.pageInfo.endCursor",
            pagination_variable_name="after",
            variables={
                "first": items_per_page,
            },
        )

    @dlt.resource(primary_key="id", write_disposition="merge")
    def taxonomy(items_per_page: int = items_per_page) -> Iterable[TDataItem]:
        client = ShopifyGraphQLApi(
            base_url=shop_url,
            access_token=private_app_password,
            api_version="2024-07",
        )

        query = """
{
  taxonomy {
    categories(first: 250) {
      nodes {
        id
        isArchived
        isLeaf
        isRoot
        level
        name
        parentId
        fullName
        ancestorIds
        attributes(first: 250) {
          nodes {
            ... on TaxonomyAttribute {
              id
            }
            ... on TaxonomyChoiceListAttribute {
              id
              name
            }
            ... on TaxonomyMeasurementAttribute {
              id
              name
            }
          }
        }
      }
      pageInfo {
        endCursor
        hasNextPage
        hasPreviousPage
        startCursor
      }
    }
  }
}
"""

        yield from client.get_graphql_pages(
            query,
            data_items_path="data.taxonomy.categories.nodes[*]",
            pagination_cursor_path="data.taxonomy.categories.pageInfo.endCursor",
            pagination_cursor_has_next_page_path="data.taxonomy.categories.pageInfo.hasNextPage",
            pagination_variable_name="after",
            variables={
                "first": items_per_page,
            },
        )

    @dlt.resource(
        primary_key="id",
        write_disposition="merge",
        columns={
            "id": {
                "data_type": "text",
                "nullable": False,
                "primary_key": True,
                "description": "A globally unique ID for the product.",
            },
            "availablePublicationsCount": {
                "data_type": "complex",
                "nullable": False,
                "description": "The number of publications that a resource is published to",
            },
            "category": {
                "data_type": "complex",
                "nullable": True,
                "description": "The category of the product from Shopify's Standard Product Taxonomy.",
            },
            "combinedListing": {
                "data_type": "complex",
                "nullable": True,
                "description": "A special product type that combines separate products into a single product listing.",
            },
            "combinedListingRole": {
                "data_type": "complex",
                "nullable": True,
                "description": "The role of the product in a combined listing.",
            },
            "compareAtPriceRange": {
                "data_type": "complex",
                "nullable": True,
                "description": "The compare-at price range of the product in the shop's default currency.",
            },
            "createdAt": {
                "data_type": "timestamp",
                "nullable": False,
                "description": "The date and time when the product was created.",
            },
            "defaultCursor": {
                "data_type": "text",
                "nullable": False,
                "description": "A default cursor that returns the next record sorted by ID.",
            },
            "description": {
                "data_type": "text",
                "nullable": False,
                "description": "A single-line description of the product, with HTML tags removed.",
            },
            "descriptionHtml": {
                "data_type": "text",
                "nullable": False,
                "description": "The description of the product, with HTML tags.",
            },
            "handle": {
                "data_type": "text",
                "nullable": False,
                "description": "A unique, human-readable string of the product's title.",
            },
            "metafields": {
                "data_type": "complex",
                "nullable": True,
                "description": "A list of custom fields associated with the product.",
            },
            "options": {
                "data_type": "complex",
                "nullable": True,
                "description": "A list of product options, e.g., size, color.",
            },
            "priceRangeV2": {
                "data_type": "complex",
                "nullable": False,
                "description": "The minimum and maximum prices of a product.",
            },
            "productType": {
                "data_type": "text",
                "nullable": False,
                "description": "The product type defined by the merchant.",
            },
            "publishedAt": {
                "data_type": "timestamp",
                "nullable": True,
                "description": "The date and time when the product was published.",
            },
            "requiresSellingPlan": {
                "data_type": "bool",
                "nullable": True,
                "description": "Whether the product can only be purchased with a selling plan.",
            },
            "status": {
                "data_type": "text",
                "nullable": False,
                "description": "The product status, which controls visibility across all sales channels.",
            },
            "tags": {
                "data_type": "text",
                "nullable": True,
                "description": "A comma-separated list of searchable keywords associated with the product.",
            },
            "templateSuffix": {
                "data_type": "text",
                "nullable": True,
                "description": "The theme template used when customers view the product in a store.",
            },
            "title": {
                "data_type": "text",
                "nullable": False,
                "description": "The name for the product that displays to customers.",
            },
            "totalInventory": {
                "data_type": "bigint",
                "nullable": False,
                "description": "The quantity of inventory that's in stock.",
            },
            "tracksInventory": {
                "data_type": "bool",
                "nullable": False,
                "description": "Whether inventory tracking is enabled for the product.",
            },
            "updatedAt": {
                "data_type": "timestamp",
                "nullable": False,
                "description": "The date and time when the product was last modified.",
            },
            "variantsFirst250": {
                "data_type": "complex",
                "nullable": False,
                "description": "A list of variants associated with the product, first 250.",
            },
            "variantsCount": {
                "data_type": "complex",
                "nullable": False,
                "description": "The number of variants associated with the product.",
            },
            "vendor": {
                "data_type": "text",
                "nullable": False,
                "description": "The name of the product's vendor.",
            },
        },
    )
    def products(
        updated_at: dlt.sources.incremental[
            pendulum.DateTime
        ] = dlt.sources.incremental(
            "updatedAt",
            initial_value=start_date_obj,
            end_value=end_date_obj,
        ),
        items_per_page: int = items_per_page,
    ) -> Iterable[TDataItem]:
        client = ShopifyGraphQLApi(
            base_url=shop_url,
            access_token=private_app_password,
            api_version="2024-07",
        )

        query = """
query products($after: String, $query: String, $first: Int)  {
  products(after: $after, first: $first, query: $query) {
    nodes {
      availablePublicationsCount {
        count
        precision
      }
      category {
        id
      }
      combinedListing {
        parentProduct {
          id
        }
      }
      combinedListingRole
      compareAtPriceRange {
        maxVariantCompareAtPrice {
          amount
          currencyCode
        }
        minVariantCompareAtPrice {
          amount
          currencyCode
        }
      }
      createdAt
      defaultCursor
      description
      descriptionHtml
      handle
      id
      metafields(first: 250) {
        nodes {
          id
          key
          value
        }
      }
      options {
        linkedMetafield {
          key
          namespace
        }
        name
        optionValues {
          hasVariants
          id
          linkedMetafieldValue
          name
        }
        values
        id
        position
      }
      priceRangeV2 {
        maxVariantPrice {
          amount
          currencyCode
        }
        minVariantPrice {
          amount
          currencyCode
        }
      }
      productType
      publishedAt
      requiresSellingPlan
      status
      tags
      templateSuffix
      totalInventory
      title
      tracksInventory
      updatedAt
      vendor
      variantsCount {
        count
        precision
      }
      variantsFirst250: variants(first: 250) {
        nodes {
          id
          sku
        }
      }
    }
    pageInfo {
      endCursor
      hasNextPage
      hasPreviousPage
    }
  }
}
"""
        variables = {
            "first": items_per_page,
            "query": f"updated_at:>'{updated_at.last_value.isoformat()}'",
        }

        yield from client.get_graphql_pages(
            query,
            data_items_path="data.products.nodes[*]",
            pagination_cursor_path="data.products.pageInfo.endCursor",
            pagination_cursor_has_next_page_path="data.products.pageInfo.hasNextPage",
            pagination_variable_name="after",
            variables=variables,
        )

    return (
        products,
        products_legacy,
        orders,
        customers,
        inventory_items,
        transactions,
        balance,
        events,
        price_rules,
        discounts,
        taxonomy,
    )<|MERGE_RESOLUTION|>--- conflicted
+++ resolved
@@ -3,11 +3,7 @@
 from typing import Any, Dict, Iterable, Optional  # noqa: F401
 
 import dlt
-<<<<<<< HEAD
-
-=======
 from dlt.common import jsonpath as jp  # noqa: F401
->>>>>>> ba966e12
 from dlt.common import pendulum
 from dlt.common.time import ensure_pendulum_datetime
 from dlt.common.typing import TAnyDateTime, TDataItem
