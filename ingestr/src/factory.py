--- conflicted
+++ resolved
@@ -144,13 +144,13 @@
             return ArrowMemoryMappedSource()
         elif self.source_scheme == "s3":
             return S3Source()
-<<<<<<< HEAD
+
         elif self.source_scheme == "tiktok":
             return TikTokSource()
-=======
+
         elif self.source_scheme == "asana":
             return AsanaSource()
->>>>>>> 8ab3c5cc
+
         else:
             raise ValueError(f"Unsupported source scheme: {self.source_scheme}")
 
