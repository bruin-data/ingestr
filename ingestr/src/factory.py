--- conflicted
+++ resolved
@@ -125,13 +125,11 @@
             return AirtableSource()
         elif self.source_scheme == "klaviyo":
             return KlaviyoSource()
-<<<<<<< HEAD
         elif self.source_scheme == "appsflyer":
             return AppsflyerSource()
-=======
         elif self.source_scheme == "kafka":
             return KafkaSource()
->>>>>>> ecadf059
+
         else:
             raise ValueError(f"Unsupported source scheme: {self.source_scheme}")
 
