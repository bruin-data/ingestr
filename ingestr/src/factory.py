from typing import Protocol
from urllib.parse import urlparse

from dlt.common.destination import Destination

from ingestr.src.destinations import (
    BigQueryDestination,
    CsvDestination,
    DatabricksDestination,
    DuckDBDestination,
    MsSQLDestination,
    PostgresDestination,
    RedshiftDestination,
    SnowflakeDestination,
    SynapseDestination,
)
from ingestr.src.sources import (
    AirtableSource,
    ChessSource,
    GoogleSheetsSource,
    GorgiasSource,
    HubspotSource,
    LocalCsvSource,
    MongoDbSource,
    NotionSource,
    ShopifySource,
    SlackSource,
    SqlSource,
    StripeAnalyticsSource,
)

SQL_SOURCE_SCHEMES = [
    "bigquery",
    "duckdb",
    "mssql",
    "mysql",
    "mysql+pymysql",
    "mysql+mysqlconnector",
    "postgres",
    "postgresql",
    "postgresql+psycopg2",
    "redshift",
    "redshift+psycopg2",
    "snowflake",
    "sqlite",
    "oracle",
    "oracle+cx_oracle",
    "hana",
]


class SourceProtocol(Protocol):
    def dlt_source(self, uri: str, table: str, **kwargs):
        pass

    def handles_incrementality(self) -> bool:
        pass


class DestinationProtocol(Protocol):
    def dlt_dest(self, uri: str, **kwargs) -> Destination:
        pass

    def dlt_run_params(self, uri: str, table: str, **kwargs):
        pass

    def post_load(self) -> None:
        pass


def parse_scheme_from_uri(uri: str) -> str:
    parsed = urlparse(uri)
    if parsed.scheme != "":
        return parsed.scheme

    uri_parts = uri.split("://")
    if len(uri_parts) > 1:
        return uri_parts[0]

    raise ValueError(f"Could not parse scheme from uri: {uri}")


class SourceDestinationFactory:
    source_scheme: str
    destination_scheme: str

    def __init__(self, source_uri: str, destination_uri: str):
        self.source_uri = source_uri
        source_fields = urlparse(source_uri)
        self.source_scheme = source_fields.scheme

        self.destination_uri = destination_uri
        self.destination_scheme = parse_scheme_from_uri(destination_uri)

    def get_source(self) -> SourceProtocol:
        if self.source_scheme in SQL_SOURCE_SCHEMES:
            return SqlSource()
        elif self.source_scheme == "csv":
            return LocalCsvSource()
        elif self.source_scheme == "mongodb":
            return MongoDbSource()
        elif self.source_scheme == "notion":
            return NotionSource()
        elif self.source_scheme == "gsheets":
            return GoogleSheetsSource()
        elif self.source_scheme == "shopify":
            return ShopifySource()
        elif self.source_scheme == "gorgias":
            return GorgiasSource()
        elif self.source_scheme == "chess":
            return ChessSource()
        elif self.source_scheme == "stripe":
            return StripeAnalyticsSource()
        elif self.source_scheme == "slack":
            return SlackSource()
        elif self.source_scheme == "hubspot":
            return HubspotSource()
<<<<<<< HEAD
        elif self.source_scheme == "airtable":
            return AirtableSource()
=======

>>>>>>> 1e83d0a1
        else:
            raise ValueError(f"Unsupported source scheme: {self.source_scheme}")

    def get_destination(self) -> DestinationProtocol:
        match: dict[str, DestinationProtocol] = {
            "bigquery": BigQueryDestination(),
            "databricks": DatabricksDestination(),
            "duckdb": DuckDBDestination(),
            "mssql": MsSQLDestination(),
            "postgres": PostgresDestination(),
            "postgresql": PostgresDestination(),
            "postgresql+psycopg2": PostgresDestination(),
            "redshift": RedshiftDestination(),
            "redshift+psycopg2": RedshiftDestination(),
            "redshift+redshift_connector": RedshiftDestination(),
            "snowflake": SnowflakeDestination(),
            "synapse": SynapseDestination(),
            "csv": CsvDestination(),
        }

        if self.destination_scheme in match:
            return match[self.destination_scheme]
        else:
            raise ValueError(
                f"Unsupported destination scheme: {self.destination_scheme}"
            )<|MERGE_RESOLUTION|>--- conflicted
+++ resolved
@@ -115,12 +115,8 @@
             return SlackSource()
         elif self.source_scheme == "hubspot":
             return HubspotSource()
-<<<<<<< HEAD
         elif self.source_scheme == "airtable":
             return AirtableSource()
-=======
-
->>>>>>> 1e83d0a1
         else:
             raise ValueError(f"Unsupported source scheme: {self.source_scheme}")
 
