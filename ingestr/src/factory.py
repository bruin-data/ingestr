--- conflicted
+++ resolved
@@ -184,12 +184,9 @@
         "clickhouse+native": ClickhouseDestination,
         "clickhouse": ClickhouseDestination,
         "s3": S3Destination,
-<<<<<<< HEAD
+        "sqlite": SqliteDestination,
         "mysql": MySqlDestination,
         "mysql+pymysql": MySqlDestination,
-=======
-        "sqlite": SqliteDestination,
->>>>>>> 8e97fec3
     }
 
     def __init__(self, source_uri: str, destination_uri: str):
