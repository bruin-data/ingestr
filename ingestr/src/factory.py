from typing import Dict, Protocol, Type
from urllib.parse import urlparse

from dlt.common.destination import Destination

from ingestr.src.destinations import (
    AthenaDestination,
    BigQueryDestination,
    ClickhouseDestination,
    CsvDestination,
    DatabricksDestination,
    DuckDBDestination,
    MsSQLDestination,
    PostgresDestination,
    RedshiftDestination,
    S3Destination,
    SnowflakeDestination,
    SynapseDestination,
)
from ingestr.src.sources import (
    AdjustSource,
    AirtableSource,
    AppleAppStoreSource,
    ApplovinMaxSource,
    AppLovinSource,
    AppsflyerSource,
    ArrowMemoryMappedSource,
    AsanaSource,
    ChessSource,
    DynamoDBSource,
    FacebookAdsSource,
    FrankfurterSource,
    FreshdeskSource,
    GCSSource,
    GitHubSource,
    GoogleAdsSource,
    GoogleAnalyticsSource,
    GoogleSheetsSource,
    GorgiasSource,
    HubspotSource,
    KafkaSource,
    KinesisSource,
    KlaviyoSource,
    LinkedInAdsSource,
    LocalCsvSource,
    MongoDbSource,
    NotionSource,
    PersonioSource,
    PhantombusterSource,
    PipedriveSource,
    S3Source,
    SalesforceSource,
    ShopifySource,
    SlackSource,
    SqlSource,
    StripeAnalyticsSource,
    TikTokSource,
    ZendeskSource,
<<<<<<< HEAD
    FreshdeskSource,
    PhantombusterSource,
    ElasticsearchSource,
=======
>>>>>>> 3464d16f
)

SQL_SOURCE_SCHEMES = [
    "bigquery",
    "duckdb",
    "mssql",
    "mysql",
    "mysql+pymysql",
    "mysql+mysqlconnector",
    "postgres",
    "postgresql",
    "postgresql+psycopg2",
    "redshift",
    "redshift+psycopg2",
    "snowflake",
    "sqlite",
    "oracle",
    "oracle+cx_oracle",
    "hana",
    "clickhouse",
    "databricks",
    "db2",
]


class SourceProtocol(Protocol):
    def dlt_source(self, uri: str, table: str, **kwargs):
        pass

    def handles_incrementality(self) -> bool:
        pass


class DestinationProtocol(Protocol):
    def dlt_dest(self, uri: str, **kwargs) -> Destination:
        pass

    def dlt_run_params(self, uri: str, table: str, **kwargs):
        pass

    def post_load(self) -> None:
        pass


def parse_scheme_from_uri(uri: str) -> str:
    parsed = urlparse(uri)
    if parsed.scheme != "":
        return parsed.scheme

    uri_parts = uri.split("://")
    if len(uri_parts) > 1:
        return uri_parts[0]

    raise ValueError(f"Could not parse scheme from uri: {uri}")


class SourceDestinationFactory:
    source_scheme: str
    destination_scheme: str
    sources: Dict[str, Type[SourceProtocol]] = {
        "csv": LocalCsvSource,
        "mongodb": MongoDbSource,
        "notion": NotionSource,
        "gsheets": GoogleSheetsSource,
        "shopify": ShopifySource,
        "gorgias": GorgiasSource,
        "github": GitHubSource,
        "chess": ChessSource,
        "stripe": StripeAnalyticsSource,
        "facebookads": FacebookAdsSource,
        "slack": SlackSource,
        "hubspot": HubspotSource,
        "airtable": AirtableSource,
        "klaviyo": KlaviyoSource,
        "appsflyer": AppsflyerSource,
        "kafka": KafkaSource,
        "adjust": AdjustSource,
        "zendesk": ZendeskSource,
        "mmap": ArrowMemoryMappedSource,
        "s3": S3Source,
        "dynamodb": DynamoDBSource,
        "asana": AsanaSource,
        "tiktok": TikTokSource,
        "googleanalytics": GoogleAnalyticsSource,
        "googleads": GoogleAdsSource,
        "appstore": AppleAppStoreSource,
        "gs": GCSSource,
        "linkedinads": LinkedInAdsSource,
        "applovin": AppLovinSource,
        "applovinmax": ApplovinMaxSource,
        "salesforce": SalesforceSource,
        "personio": PersonioSource,
        "kinesis": KinesisSource,
        "pipedrive": PipedriveSource,
        "frankfurter": FrankfurterSource,
        "freshdesk": FreshdeskSource,
        "phantombuster": PhantombusterSource,
        "elasticsearch": ElasticsearchSource,
    }
    destinations: Dict[str, Type[DestinationProtocol]] = {
        "bigquery": BigQueryDestination,
        "databricks": DatabricksDestination,
        "duckdb": DuckDBDestination,
        "mssql": MsSQLDestination,
        "postgres": PostgresDestination,
        "postgresql": PostgresDestination,
        "postgresql+psycopg2": PostgresDestination,
        "redshift": RedshiftDestination,
        "redshift+psycopg2": RedshiftDestination,
        "redshift+redshift_connector": RedshiftDestination,
        "snowflake": SnowflakeDestination,
        "synapse": SynapseDestination,
        "csv": CsvDestination,
        "athena": AthenaDestination,
        "clickhouse+native": ClickhouseDestination,
        "clickhouse": ClickhouseDestination,
        "s3": S3Destination,
    }

    def __init__(self, source_uri: str, destination_uri: str):
        self.source_uri = source_uri
        source_fields = urlparse(source_uri)
        self.source_scheme = source_fields.scheme

        self.destination_uri = destination_uri
        self.destination_scheme = parse_scheme_from_uri(destination_uri)

    def get_source(self) -> SourceProtocol:
        if self.source_scheme in SQL_SOURCE_SCHEMES:
            return SqlSource()
        elif self.source_scheme in self.sources:
            return self.sources[self.source_scheme]()
        else:
            raise ValueError(f"Unsupported source scheme: {self.source_scheme}")

    def get_destination(self) -> DestinationProtocol:
        if self.destination_scheme in self.destinations:
            return self.destinations[self.destination_scheme]()
        else:
            raise ValueError(
                f"Unsupported destination scheme: {self.destination_scheme}"
            )<|MERGE_RESOLUTION|>--- conflicted
+++ resolved
@@ -56,12 +56,9 @@
     StripeAnalyticsSource,
     TikTokSource,
     ZendeskSource,
-<<<<<<< HEAD
     FreshdeskSource,
     PhantombusterSource,
     ElasticsearchSource,
-=======
->>>>>>> 3464d16f
 )
 
 SQL_SOURCE_SCHEMES = [
