import base64
import csv
import json
import os
import re
import tempfile
from datetime import date, datetime, timedelta, timezone
from typing import (
    Any,
    Callable,
    Dict,
    Iterator,
    List,
    Literal,
    Optional,
    TypeAlias,
    Union,
)
from urllib.parse import ParseResult, parse_qs, urlencode, urlparse

import fsspec  # type: ignore
import pendulum
from dlt.common.time import ensure_pendulum_datetime
from dlt.extract import Incremental
from dlt.extract.exceptions import ResourcesNotFoundError
from dlt.sources import incremental as dlt_incremental
from dlt.sources.credentials import (
    ConnectionStringCredentials,
)

from ingestr.src import blob
from ingestr.src.errors import (
    InvalidBlobTableError,
    MissingValueError,
    UnsupportedResourceError,
)
from ingestr.src.table_definition import TableDefinition, table_string_to_dataclass


class SqlSource:
    table_builder: Callable

    def __init__(self, table_builder=None) -> None:
        if table_builder is None:
            from dlt.sources.sql_database import sql_table

            table_builder = sql_table

        self.table_builder = table_builder

    def handles_incrementality(self) -> bool:
        return False

    def dlt_source(self, uri: str, table: str, **kwargs):
        table_fields = TableDefinition(dataset="custom", table="custom")
        if not table.startswith("query:"):
            if uri.startswith("spanner://"):
                table_fields = TableDefinition(dataset="", table=table)
            else:
                table_fields = table_string_to_dataclass(table)

        incremental = None
        if kwargs.get("incremental_key"):
            start_value = kwargs.get("interval_start")
            end_value = kwargs.get("interval_end")
            incremental = dlt_incremental(
                kwargs.get("incremental_key", ""),
                initial_value=start_value,
                end_value=end_value,
                range_end="closed",
                range_start="closed",
            )

        engine_adapter_callback = None

        if uri.startswith("mysql://"):
            uri = uri.replace("mysql://", "mysql+pymysql://")

        # clickhouse://<username>:<password>@<host>:<port>?secure=<secure>
        if uri.startswith("clickhouse://"):
            parsed_uri = urlparse(uri)

            query_params = parse_qs(parsed_uri.query)

            if "http_port" in query_params:
                del query_params["http_port"]

            if "secure" not in query_params:
                query_params["secure"] = ["1"]

            uri = parsed_uri._replace(
                scheme="clickhouse+native",
                query=urlencode(query_params, doseq=True),
            ).geturl()

        if uri.startswith("db2://"):
            uri = uri.replace("db2://", "db2+ibm_db://")

        if uri.startswith("spanner://"):
            parsed_uri = urlparse(uri)
            query_params = parse_qs(parsed_uri.query)

            project_id_param = query_params.get("project_id")
            instance_id_param = query_params.get("instance_id")
            database_param = query_params.get("database")

            cred_path = query_params.get("credentials_path")
            cred_base64 = query_params.get("credentials_base64")

            if not project_id_param or not instance_id_param or not database_param:
                raise ValueError(
                    "project_id, instance_id and database are required in the URI to get data from Google Spanner"
                )

            project_id = project_id_param[0]
            instance_id = instance_id_param[0]
            database = database_param[0]

            if not cred_path and not cred_base64:
                raise ValueError(
                    "credentials_path or credentials_base64 is required in the URI to get data from Google Sheets"
                )
            if cred_path:
                os.environ["GOOGLE_APPLICATION_CREDENTIALS"] = cred_path[0]
            elif cred_base64:
                credentials = json.loads(
                    base64.b64decode(cred_base64[0]).decode("utf-8")
                )
                temp = tempfile.NamedTemporaryFile(
                    mode="w", delete=False, suffix=".json"
                )
                json.dump(credentials, temp)
                temp.close()
                os.environ["GOOGLE_APPLICATION_CREDENTIALS"] = temp.name

            uri = f"spanner+spanner:///projects/{project_id}/instances/{instance_id}/databases/{database}"

            def eng_callback(engine):
                return engine.execution_options(read_only=True)

            engine_adapter_callback = eng_callback

        from dlt.common.libs.sql_alchemy import (
            Engine,
            MetaData,
        )
        from dlt.sources.sql_database.schema_types import (
            ReflectionLevel,
            SelectAny,
            Table,
            TTypeAdapter,
        )
        from sqlalchemy import Column
        from sqlalchemy import types as sa

        from ingestr.src.filters import table_adapter_exclude_columns
        from ingestr.src.sql_database.callbacks import (
            chained_query_adapter_callback,
            custom_query_variable_subsitution,
            limit_callback,
            type_adapter_callback,
        )

        query_adapters = []
        if kwargs.get("sql_limit"):
            query_adapters.append(
                limit_callback(kwargs.get("sql_limit"), kwargs.get("incremental_key"))
            )

        defer_table_reflect = False
        sql_backend = kwargs.get("sql_backend", "sqlalchemy")
        if table.startswith("query:"):
            if kwargs.get("sql_limit"):
                raise ValueError(
                    "sql_limit is not supported for custom queries, please apply the limit in the query instead"
                )

            sql_backend = "sqlalchemy"
            defer_table_reflect = True
            query_value = table.split(":", 1)[1]

            TableBackend: TypeAlias = Literal[
                "sqlalchemy", "pyarrow", "pandas", "connectorx"
            ]
            TQueryAdapter: TypeAlias = Callable[[SelectAny, Table], SelectAny]
            import dlt
            from dlt.common.typing import TDataItem

            # this is a very hacky version of the table_rows function. it is built this way to go around the dlt's table loader.
            # I didn't want to write a full fledged sqlalchemy source for now, and wanted to benefit from the existing stuff to begin with.
            # this is by no means a production ready solution, but it works for now.
            # the core idea behind this implementation is to create a mock table instance with the columns that are absolutely necessary for the incremental load to work.
            # the table loader will then use the query adapter callback to apply the actual query and load the rows.
            def table_rows(
                engine: Engine,
                table: Union[Table, str],
                metadata: MetaData,
                chunk_size: int,
                backend: TableBackend,
                incremental: Optional[Incremental[Any]] = None,
                table_adapter_callback: Callable[[Table], None] = None,  # type: ignore
                reflection_level: ReflectionLevel = "minimal",
                backend_kwargs: Dict[str, Any] = None,  # type: ignore
                type_adapter_callback: Optional[TTypeAdapter] = None,
                included_columns: Optional[List[str]] = None,
                query_adapter_callback: Optional[TQueryAdapter] = None,
                resolve_foreign_keys: bool = False,
            ) -> Iterator[TDataItem]:
                hints = {  # type: ignore
                    "columns": [],
                }
                cols = []  # type: ignore

                if incremental:
                    switchDict = {
                        int: sa.INTEGER,
                        datetime: sa.TIMESTAMP,
                        date: sa.DATE,
                        pendulum.Date: sa.DATE,
                        pendulum.DateTime: sa.TIMESTAMP,
                    }

                    if incremental.last_value is not None:
                        cols.append(
                            Column(
                                incremental.cursor_path,
                                switchDict[type(incremental.last_value)],  # type: ignore
                            )
                        )
                    else:
                        cols.append(Column(incremental.cursor_path, sa.TIMESTAMP))  # type: ignore

                table = Table(
                    "query_result",
                    metadata,
                    *cols,
                )

                from dlt.sources.sql_database.helpers import TableLoader

                loader = TableLoader(
                    engine,
                    backend,
                    table,
                    hints["columns"],  # type: ignore
                    incremental=incremental,
                    chunk_size=chunk_size,
                    query_adapter_callback=query_adapter_callback,
                )
                try:
                    yield from loader.load_rows(backend_kwargs)
                finally:
                    if getattr(engine, "may_dispose_after_use", False):
                        engine.dispose()

            dlt.sources.sql_database.table_rows = table_rows  # type: ignore

            # override the query adapters, the only one we want is the one here in the case of custom queries
            query_adapters = [custom_query_variable_subsitution(query_value, kwargs)]

        builder_res = self.table_builder(
            credentials=ConnectionStringCredentials(uri),
            schema=table_fields.dataset,
            table=table_fields.table,
            incremental=incremental,
            backend=sql_backend,
            chunk_size=kwargs.get("page_size", None),
            reflection_level=kwargs.get("sql_reflection_level", None),
            query_adapter_callback=chained_query_adapter_callback(query_adapters),
            type_adapter_callback=type_adapter_callback,
            table_adapter_callback=table_adapter_exclude_columns(
                kwargs.get("sql_exclude_columns", [])
            ),
            defer_table_reflect=defer_table_reflect,
            engine_adapter_callback=engine_adapter_callback,
        )

        return builder_res


class ArrowMemoryMappedSource:
    table_builder: Callable

    def __init__(self, table_builder=None) -> None:
        if table_builder is None:
            from ingestr.src.arrow import memory_mapped_arrow

            table_builder = memory_mapped_arrow

        self.table_builder = table_builder

    def handles_incrementality(self) -> bool:
        return False

    def dlt_source(self, uri: str, table: str, **kwargs):
        incremental = None
        if kwargs.get("incremental_key"):
            start_value = kwargs.get("interval_start")
            end_value = kwargs.get("interval_end")

            incremental = dlt_incremental(
                kwargs.get("incremental_key", ""),
                initial_value=start_value,
                end_value=end_value,
                range_end="closed",
                range_start="closed",
            )

        file_path = uri.split("://")[1]
        if not os.path.exists(file_path):
            raise ValueError(f"File at path {file_path} does not exist")

        if os.path.isdir(file_path):
            raise ValueError(
                f"Path {file_path} is a directory, it should be an Arrow memory mapped file"
            )

        primary_key = kwargs.get("primary_key")
        merge_key = kwargs.get("merge_key")

        table_instance = self.table_builder(
            path=file_path,
            incremental=incremental,
            merge_key=merge_key,
            primary_key=primary_key,
        )

        return table_instance


class MongoDbSource:
    table_builder: Callable

    def __init__(self, table_builder=None) -> None:
        if table_builder is None:
            from ingestr.src.mongodb import mongodb_collection

            table_builder = mongodb_collection

        self.table_builder = table_builder

    def handles_incrementality(self) -> bool:
        return False

    def dlt_source(self, uri: str, table: str, **kwargs):
        table_fields = table_string_to_dataclass(table)

        incremental = None
        if kwargs.get("incremental_key"):
            start_value = kwargs.get("interval_start")
            end_value = kwargs.get("interval_end")

            incremental = dlt_incremental(
                kwargs.get("incremental_key", ""),
                initial_value=start_value,
                end_value=end_value,
                range_end="closed",
                range_start="closed",
            )

        table_instance = self.table_builder(
            connection_url=uri,
            database=table_fields.dataset,
            collection=table_fields.table,
            parallel=True,
            incremental=incremental,
        )
        table_instance.max_table_nesting = 1

        return table_instance


class LocalCsvSource:
    def handles_incrementality(self) -> bool:
        return False

    def dlt_source(self, uri: str, table: str, **kwargs):
        def csv_file(
            incremental: Optional[dlt_incremental[Any]] = None,
        ):
            file_path = uri.split("://")[1]
            myFile = open(file_path, "r")
            reader = csv.DictReader(myFile)
            if not reader.fieldnames:
                raise RuntimeError(
                    "failed to extract headers from the CSV, are you sure the given file contains a header row?"
                )

            incremental_key = kwargs.get("incremental_key")
            if incremental_key and incremental_key not in reader.fieldnames:
                raise ValueError(
                    f"incremental_key '{incremental_key}' not found in the CSV file"
                )

            page_size = 1000
            page = []
            current_items = 0
            for dictionary in reader:
                if current_items < page_size:
                    if incremental_key and incremental and incremental.start_value:
                        inc_value = dictionary.get(incremental_key)
                        if inc_value is None:
                            raise ValueError(
                                f"incremental_key '{incremental_key}' not found in the CSV file"
                            )

                        if inc_value < incremental.start_value:
                            continue

                    dictionary = self.remove_empty_columns(dictionary)
                    page.append(dictionary)
                    current_items += 1
                else:
                    yield page
                    page = []
                    current_items = 0

            if page:
                yield page

        from dlt import resource

        return resource(
            csv_file,
            merge_key=kwargs.get("merge_key"),  # type: ignore
        )(
            incremental=dlt_incremental(
                kwargs.get("incremental_key", ""),
                initial_value=kwargs.get("interval_start"),
                end_value=kwargs.get("interval_end"),
                range_end="closed",
                range_start="closed",
            )
        )

    def remove_empty_columns(self, row: Dict[str, str]) -> Dict[str, str]:
        return {k: v for k, v in row.items() if v.strip() != ""}


class NotionSource:
    table_builder: Callable

    def __init__(self, table_builder=None) -> None:
        if table_builder is None:
            from ingestr.src.notion import notion_databases

            table_builder = notion_databases

        self.table_builder = table_builder

    def handles_incrementality(self) -> bool:
        return True

    def dlt_source(self, uri: str, table: str, **kwargs):
        if kwargs.get("incremental_key"):
            raise ValueError("Incremental loads are not supported for Notion")

        source_fields = urlparse(uri)
        source_params = parse_qs(source_fields.query)
        api_key = source_params.get("api_key")
        if not api_key:
            raise ValueError("api_key in the URI is required to connect to Notion")

        return self.table_builder(
            database_ids=[{"id": table}],
            api_key=api_key[0],
        )


class ShopifySource:
    def handles_incrementality(self) -> bool:
        return True

    def dlt_source(self, uri: str, table: str, **kwargs):
        source_fields = urlparse(uri)
        source_params = parse_qs(source_fields.query)
        api_key = source_params.get("api_key")
        if not api_key:
            raise ValueError("api_key in the URI is required to connect to Shopify")

        date_args = {}
        if kwargs.get("interval_start"):
            date_args["start_date"] = kwargs.get("interval_start")

        if kwargs.get("interval_end"):
            date_args["end_date"] = kwargs.get("interval_end")

        resource = None
        if table in [
            "products",
            "products_legacy",
            "orders",
            "customers",
            "inventory_items",
            "transactions",
            "balance",
            "events",
            "price_rules",
            "discounts",
            "taxonomy",
        ]:
            resource = table
        else:
            raise ValueError(
                f"Table name '{table}' is not supported for Shopify source yet, if you are interested in it please create a GitHub issue at https://github.com/bruin-data/ingestr"
            )

        from ingestr.src.shopify import shopify_source

        return shopify_source(
            private_app_password=api_key[0],
            shop_url=f"https://{source_fields.netloc}",
            **date_args,
        ).with_resources(resource)


class GorgiasSource:
    def handles_incrementality(self) -> bool:
        return True

    def dlt_source(self, uri: str, table: str, **kwargs):
        if kwargs.get("incremental_key"):
            raise ValueError(
                "Gorgias takes care of incrementality on its own, you should not provide incremental_key"
            )

        # gorgias://domain?api_key=<api_key>&email=<email>

        source_fields = urlparse(uri)
        source_params = parse_qs(source_fields.query)
        api_key = source_params.get("api_key")
        if not api_key:
            raise ValueError("api_key in the URI is required to connect to Gorgias")

        email = source_params.get("email")
        if not email:
            raise ValueError("email in the URI is required to connect to Gorgias")

        resource = None
        if table in ["customers", "tickets", "ticket_messages", "satisfaction_surveys"]:
            resource = table
        else:
            raise ValueError(
                f"Resource '{table}' is not supported for Gorgias source yet, if you are interested in it please create a GitHub issue at https://github.com/bruin-data/ingestr"
            )

        date_args = {}
        if kwargs.get("interval_start"):
            date_args["start_date"] = kwargs.get("interval_start")

        if kwargs.get("interval_end"):
            date_args["end_date"] = kwargs.get("interval_end")

        from ingestr.src.gorgias import gorgias_source

        return gorgias_source(
            domain=source_fields.netloc,
            email=email[0],
            api_key=api_key[0],
            **date_args,
        ).with_resources(resource)


class GoogleSheetsSource:
    table_builder: Callable

    def __init__(self, table_builder=None) -> None:
        if table_builder is None:
            from ingestr.src.google_sheets import google_spreadsheet

            table_builder = google_spreadsheet

        self.table_builder = table_builder

    def handles_incrementality(self) -> bool:
        return False

    def dlt_source(self, uri: str, table: str, **kwargs):
        if kwargs.get("incremental_key"):
            raise ValueError("Incremental loads are not supported for Google Sheets")

        source_fields = urlparse(uri)
        source_params = parse_qs(source_fields.query)

        cred_path = source_params.get("credentials_path")
        credentials_base64 = source_params.get("credentials_base64")
        if not cred_path and not credentials_base64:
            raise ValueError(
                "credentials_path or credentials_base64 is required in the URI to get data from Google Sheets"
            )

        credentials = {}
        if cred_path:
            with open(cred_path[0], "r") as f:
                credentials = json.load(f)
        elif credentials_base64:
            credentials = json.loads(
                base64.b64decode(credentials_base64[0]).decode("utf-8")
            )

        table_fields = table_string_to_dataclass(table)
        return self.table_builder(
            credentials=credentials,
            spreadsheet_url_or_id=table_fields.dataset,
            range_names=[table_fields.table],
            get_named_ranges=False,
        )


class ChessSource:
    def handles_incrementality(self) -> bool:
        return True

    # chess://?players=john,peter
    def dlt_source(self, uri: str, table: str, **kwargs):
        if kwargs.get("incremental_key"):
            raise ValueError(
                "Chess takes care of incrementality on its own, you should not provide incremental_key"
            )

        source_fields = urlparse(uri)
        source_params = parse_qs(source_fields.query)
        list_players = None
        if "players" in source_params:
            list_players = source_params["players"][0].split(",")
        else:
            list_players = [
                "MagnusCarlsen",
                "HikaruNakamura",
                "ArjunErigaisi",
                "IanNepomniachtchi",
            ]

        date_args = {}
        start_date = kwargs.get("interval_start")
        end_date = kwargs.get("interval_end")
        if start_date and end_date:
            if isinstance(start_date, date) and isinstance(end_date, date):
                date_args["start_month"] = start_date.strftime("%Y/%m")
                date_args["end_month"] = end_date.strftime("%Y/%m")

        table_mapping = {
            "profiles": "players_profiles",
            "games": "players_games",
            "archives": "players_archives",
        }

        if table not in table_mapping:
            raise ValueError(
                f"Resource '{table}' is not supported for Chess source yet, if you are interested in it please create a GitHub issue at https://github.com/bruin-data/ingestr"
            )

        from ingestr.src.chess import source

        return source(players=list_players, **date_args).with_resources(
            table_mapping[table]
        )


class StripeAnalyticsSource:
    def handles_incrementality(self) -> bool:
        return True

    def dlt_source(self, uri: str, table: str, **kwargs):
        if kwargs.get("incremental_key"):
            raise ValueError(
                "Stripe takes care of incrementality on its own, you should not provide incremental_key"
            )

        api_key = None
        source_field = urlparse(uri)
        source_params = parse_qs(source_field.query)
        api_key = source_params.get("api_key")

        if not api_key:
            raise ValueError("api_key in the URI is required to connect to Stripe")

        table = table.lower()

        from ingestr.src.stripe_analytics.settings import ENDPOINTS

        endpoint = None
        incremental = False
        sync = False

        table_fields = table.split(":")
        if len(table_fields) == 1:
            endpoint = table_fields[0]
        elif len(table_fields) == 2:
            endpoint = table_fields[0]
            sync = table_fields[1] == "sync"
        elif len(table_fields) == 3:
            endpoint = table_fields[0]
            sync = table_fields[1] == "sync"
            incremental = table_fields[2] == "incremental"
        else:
            raise ValueError(
                "Invalid Stripe table format. Expected: stripe:<endpoint> or stripe:<endpoint>:<sync> or stripe:<endpoint>:<sync>:<incremental>"
            )

        if incremental and not sync:
            raise ValueError("incremental loads must be used with sync loading")

        if incremental:
            from ingestr.src.stripe_analytics import incremental_stripe_source

            def nullable_date(date_str: Optional[str]):
                if date_str:
                    return ensure_pendulum_datetime(date_str)
                return None

            endpoint = ENDPOINTS[endpoint]
            return incremental_stripe_source(
                endpoints=[
                    endpoint,
                ],
                stripe_secret_key=api_key[0],
                initial_start_date=nullable_date(kwargs.get("interval_start", None)),
                end_date=nullable_date(kwargs.get("interval_end", None)),
            ).with_resources(endpoint)
        else:
            endpoint = ENDPOINTS[endpoint]
            if sync:
                from ingestr.src.stripe_analytics import stripe_source

                return stripe_source(
                    endpoints=[
                        endpoint,
                    ],
                    stripe_secret_key=api_key[0],
                ).with_resources(endpoint)
            else:
                from ingestr.src.stripe_analytics import async_stripe_source

                return async_stripe_source(
                    endpoints=[
                        endpoint,
                    ],
                    stripe_secret_key=api_key[0],
                ).with_resources(endpoint)

        raise ValueError(
            f"Resource '{table}' is not supported for stripe source yet, if you are interested in it please create a GitHub issue at https://github.com/bruin-data/ingestr"
        )


class FacebookAdsSource:
    def handles_incrementality(self) -> bool:
        return True

    def dlt_source(self, uri: str, table: str, **kwargs):
        # facebook_ads://?access_token=abcd&account_id=1234
        if kwargs.get("incremental_key"):
            raise ValueError(
                "Facebook Ads takes care of incrementality on its own, you should not provide incremental_key"
            )

        access_token = None
        account_id = None
        source_field = urlparse(uri)
        source_params = parse_qs(source_field.query)
        access_token = source_params.get("access_token")
        account_id = source_params.get("account_id")

        if not access_token or not account_id:
            raise ValueError(
                "access_token and accound_id are required to connect to Facebook Ads."
            )

        from ingestr.src.facebook_ads import (
            facebook_ads_source,
            facebook_insights_source,
        )

        endpoint = None
        if table in ["campaigns", "ad_sets", "ad_creatives", "ads", "leads"]:
            endpoint = table
        elif table == "facebook_insights":
            return facebook_insights_source(
                access_token=access_token[0],
                account_id=account_id[0],
                start_date=kwargs.get("interval_start"),
                end_date=kwargs.get("interval_end"),
            ).with_resources("facebook_insights")
        elif table.startswith("facebook_insights:"):
            # Parse custom breakdowns and metrics from table name
            # Supported formats:
            # facebook_insights:breakdown_type
            # facebook_insights:breakdown_type:metric1,metric2...
            parts = table.split(":")

            if len(parts) < 2 or len(parts) > 3:
                raise ValueError(
                    "Invalid facebook_insights format. Expected: facebook_insights:breakdown_type or facebook_insights:breakdown_type:metric1,metric2..."
                )

            breakdown_type = parts[1].strip()
            if not breakdown_type:
                raise ValueError(
                    "Breakdown type must be provided in format: facebook_insights:breakdown_type"
                )

            # Validate breakdown type against available options from settings
            import typing

            from ingestr.src.facebook_ads.settings import TInsightsBreakdownOptions

            # Get valid breakdown options from the type definition
            valid_breakdowns = list(typing.get_args(TInsightsBreakdownOptions))

            if breakdown_type not in valid_breakdowns:
                raise ValueError(
                    f"Invalid breakdown type '{breakdown_type}'. Valid options: {', '.join(valid_breakdowns)}"
                )

            source_kwargs = {
                "access_token": access_token[0],
                "account_id": account_id[0],
                "start_date": kwargs.get("interval_start"),
                "end_date": kwargs.get("interval_end"),
                "breakdowns": breakdown_type,
            }

            # If custom metrics are provided, parse them
            if len(parts) == 3:
                fields = [f.strip() for f in parts[2].split(",") if f.strip()]
                if not fields:
                    raise ValueError(
                        "Custom metrics must be provided after the second colon in format: facebook_insights:breakdown_type:metric1,metric2..."
                    )
                source_kwargs["fields"] = fields

            return facebook_insights_source(**source_kwargs).with_resources(
                "facebook_insights"
            )
        else:
            raise ValueError(
                f"Resource '{table}' is not supported for Facebook Ads source yet, if you are interested in it please create a GitHub issue at https://github.com/bruin-data/ingestr"
            )

        return facebook_ads_source(
            access_token=access_token[0],
            account_id=account_id[0],
        ).with_resources(endpoint)


class SlackSource:
    def handles_incrementality(self) -> bool:
        return True

    def dlt_source(self, uri: str, table: str, **kwargs):
        if kwargs.get("incremental_key"):
            raise ValueError(
                "Slack takes care of incrementality on its own, you should not provide incremental_key"
            )
        # slack://?api_key=<apikey>
        api_key = None
        source_field = urlparse(uri)
        source_query = parse_qs(source_field.query)
        api_key = source_query.get("api_key")

        if not api_key:
            raise ValueError("api_key in the URI is required to connect to Slack")

        endpoint = None
        msg_channels = None
        if table in ["channels", "users", "access_logs"]:
            endpoint = table
        elif table.startswith("messages"):
            channels_part = table.split(":")[1]
            msg_channels = channels_part.split(",")
            endpoint = "messages"
        else:
            raise ValueError(
                f"Resource '{table}' is not supported for slack source yet, if you are interested in it please create a GitHub issue at https://github.com/bruin-data/ingestr"
            )

        date_args = {}
        if kwargs.get("interval_start"):
            date_args["start_date"] = kwargs.get("interval_start")

        if kwargs.get("interval_end"):
            date_args["end_date"] = kwargs.get("interval_end")

        from ingestr.src.slack import slack_source

        return slack_source(
            access_token=api_key[0],
            table_per_channel=False,
            selected_channels=msg_channels,
            **date_args,
        ).with_resources(endpoint)


class HubspotSource:
    def handles_incrementality(self) -> bool:
        return True

    # hubspot://?api_key=<api_key>
    def dlt_source(self, uri: str, table: str, **kwargs):
        if kwargs.get("incremental_key"):
            raise ValueError(
                "Hubspot takes care of incrementality on its own, you should not provide incremental_key"
            )

        api_key = None
        source_parts = urlparse(uri)
        source_parmas = parse_qs(source_parts.query)
        api_key = source_parmas.get("api_key")

        if not api_key:
            raise ValueError("api_key in the URI is required to connect to Hubspot")

        endpoint = None

        from ingestr.src.hubspot import hubspot

        if table.startswith("custom:"):
            fields = table.split(":", 2)
            if len(fields) != 2 and len(fields) != 3:
                raise ValueError(
                    "Invalid Hubspot custom table format. Expected format: custom:<custom_object_type> or custom:<custom_object_type>:<associations>"
                )

            if len(fields) == 2:
                endpoint = fields[1]
            else:
                endpoint = f"{fields[1]}:{fields[2]}"

            return hubspot(
                api_key=api_key[0],
                custom_object=endpoint,
            ).with_resources("custom")

        elif table in [
            "contacts",
            "companies",
            "deals",
            "tickets",
            "products",
            "quotes",
            "schemas",
        ]:
            endpoint = table
        else:
            raise ValueError(
                f"Resource '{table}' is not supported for Hubspot source yet, if you are interested in it please create a GitHub issue at https://github.com/bruin-data/ingestr"
            )

        return hubspot(
            api_key=api_key[0],
        ).with_resources(endpoint)


class AirtableSource:
    def handles_incrementality(self) -> bool:
        return False

    # airtable://?access_token=<access_token>&base_id=<base_id>

    def dlt_source(self, uri: str, table: str, **kwargs):
        if kwargs.get("incremental_key"):
            raise ValueError("Incremental loads are not supported for Airtable")

        if not table:
            raise ValueError("Source table is required to connect to Airtable")

        source_parts = urlparse(uri)
        source_fields = parse_qs(source_parts.query)
        access_token = source_fields.get("access_token")

        if not access_token:
            raise ValueError(
                "access_token in the URI is required to connect to Airtable"
            )

        base_id = source_fields.get("base_id", [None])[0]
        clean_table = table

        table_fields = table.split("/")
        if len(table_fields) == 2:
            clean_table = table_fields[1]
            if not base_id:
                base_id = table_fields[0]

        if not base_id:
            raise ValueError("base_id in the URI is required to connect to Airtable")

        from ingestr.src.airtable import airtable_source

        return airtable_source(
            base_id=base_id, table_names=[clean_table], access_token=access_token[0]
        )


class KlaviyoSource:
    def handles_incrementality(self) -> bool:
        return True

    def dlt_source(self, uri: str, table: str, **kwargs):
        if kwargs.get("incremental_key"):
            raise ValueError(
                "klaviyo_source takes care of incrementality on its own, you should not provide incremental_key"
            )

        source_fields = urlparse(uri)
        source_params = parse_qs(source_fields.query)
        api_key = source_params.get("api_key")

        if not api_key:
            raise ValueError("api_key in the URI is required to connect to klaviyo")

        resource = None
        if table in [
            "events",
            "profiles",
            "campaigns",
            "metrics",
            "tags",
            "coupons",
            "catalog-variants",
            "catalog-categories",
            "catalog-items",
            "forms",
            "lists",
            "images",
            "segments",
            "flows",
            "templates",
        ]:
            resource = table
        else:
            raise ValueError(
                f"Resource '{table}' is not supported for Klaviyo source yet, if you are interested in it please create a GitHub issue at https://github.com/bruin-data/ingestr"
            )

        start_date = kwargs.get("interval_start") or "2000-01-01"

        from ingestr.src.klaviyo import klaviyo_source

        return klaviyo_source(
            api_key=api_key[0],
            start_date=start_date,
        ).with_resources(resource)


class MixpanelSource:
    def handles_incrementality(self) -> bool:
        return True

    def dlt_source(self, uri: str, table: str, **kwargs):
        if kwargs.get("incremental_key"):
            raise ValueError(
                "Mixpanel takes care of incrementality on its own, you should not provide incremental_key"
            )

        parsed = urlparse(uri)
        params = parse_qs(parsed.query)
        username = params.get("username")
        password = params.get("password")
        project_id = params.get("project_id")
        server = params.get("server", ["eu"])

        if not username or not password or not project_id:
            raise ValueError(
                "username, password, project_id are required to connect to Mixpanel"
            )

        if table not in ["events", "profiles"]:
            raise ValueError(
                f"Resource '{table}' is not supported for Mixpanel source yet, if you are interested in it please create a GitHub issue at https://github.com/bruin-data/ingestr"
            )

        start_date = kwargs.get("interval_start")
        if start_date:
            start_date = ensure_pendulum_datetime(start_date).in_timezone("UTC")
        else:
            start_date = pendulum.datetime(2020, 1, 1).in_timezone("UTC")

        end_date = kwargs.get("interval_end")
        if end_date:
            end_date = ensure_pendulum_datetime(end_date).in_timezone("UTC")
        else:
            end_date = pendulum.now().in_timezone("UTC")

        from ingestr.src.mixpanel import mixpanel_source

        return mixpanel_source(
            username=username[0],
            password=password[0],
            project_id=project_id[0],
            start_date=start_date,
            end_date=end_date,
            server=server[0],
        ).with_resources(table)


class KafkaSource:
    def handles_incrementality(self) -> bool:
        return False

    def dlt_source(self, uri: str, table: str, **kwargs):
        # kafka://?bootstrap_servers=localhost:9092&group_id=test_group&security_protocol=SASL_SSL&sasl_mechanisms=PLAIN&sasl_username=example_username&sasl_password=example_secret
        source_fields = urlparse(uri)
        source_params = parse_qs(source_fields.query)

        bootstrap_servers = source_params.get("bootstrap_servers")
        group_id = source_params.get("group_id")
        security_protocol = source_params.get("security_protocol", [])
        sasl_mechanisms = source_params.get("sasl_mechanisms", [])
        sasl_username = source_params.get("sasl_username", [])
        sasl_password = source_params.get("sasl_password", [])
        batch_size = source_params.get("batch_size", [3000])
        batch_timeout = source_params.get("batch_timeout", [3])

        if not bootstrap_servers:
            raise ValueError(
                "bootstrap_servers in the URI is required to connect to kafka"
            )

        if not group_id:
            raise ValueError("group_id in the URI is required to connect to kafka")

        start_date = kwargs.get("interval_start")
        from ingestr.src.kafka import kafka_consumer
        from ingestr.src.kafka.helpers import KafkaCredentials

        return kafka_consumer(
            topics=[table],
            credentials=KafkaCredentials(
                bootstrap_servers=bootstrap_servers[0],
                group_id=group_id[0],
                security_protocol=(
                    security_protocol[0] if len(security_protocol) > 0 else None
                ),  # type: ignore
                sasl_mechanisms=(
                    sasl_mechanisms[0] if len(sasl_mechanisms) > 0 else None
                ),  # type: ignore
                sasl_username=sasl_username[0] if len(sasl_username) > 0 else None,  # type: ignore
                sasl_password=sasl_password[0] if len(sasl_password) > 0 else None,  # type: ignore
            ),
            start_from=start_date,
            batch_size=int(batch_size[0]),
            batch_timeout=int(batch_timeout[0]),
        )


class AdjustSource:
    def handles_incrementality(self) -> bool:
        return True

    def dlt_source(self, uri: str, table: str, **kwargs):
        if kwargs.get("incremental_key") and not table.startswith("custom:"):
            raise ValueError(
                "Adjust takes care of incrementality on its own, you should not provide incremental_key"
            )

        source_part = urlparse(uri)
        source_params = parse_qs(source_part.query)
        api_key = source_params.get("api_key")

        if not api_key:
            raise ValueError("api_key in the URI is required to connect to Adjust")

        lookback_days = int(source_params.get("lookback_days", [30])[0])

        start_date = (
            pendulum.now()
            .replace(hour=0, minute=0, second=0, microsecond=0)
            .subtract(days=lookback_days)
        )
        if kwargs.get("interval_start"):
            start_date = (
                ensure_pendulum_datetime(str(kwargs.get("interval_start")))
                .replace(hour=0, minute=0, second=0, microsecond=0)
                .subtract(days=lookback_days)
            )

        end_date = pendulum.now()
        if kwargs.get("interval_end"):
            end_date = ensure_pendulum_datetime(str(kwargs.get("interval_end")))

        from ingestr.src.adjust import REQUIRED_CUSTOM_DIMENSIONS, adjust_source
        from ingestr.src.adjust.adjust_helpers import parse_filters

        dimensions = None
        metrics = None
        filters = []
        if table.startswith("custom:"):
            fields = table.split(":", 3)
            if len(fields) != 3 and len(fields) != 4:
                raise ValueError(
                    "Invalid Adjust custom table format. Expected format: custom:<dimensions>,<metrics> or custom:<dimensions>:<metrics>:<filters>"
                )

            dimensions = fields[1].split(",")
            metrics = fields[2].split(",")
            table = "custom"

            found = False
            for dimension in dimensions:
                if dimension in REQUIRED_CUSTOM_DIMENSIONS:
                    found = True
                    break

            if not found:
                raise ValueError(
                    f"At least one of the required dimensions is missing for custom Adjust report: {REQUIRED_CUSTOM_DIMENSIONS}"
                )

            if len(fields) == 4:
                filters_raw = fields[3]
                filters = parse_filters(filters_raw)

        src = adjust_source(
            start_date=start_date,
            end_date=end_date,
            api_key=api_key[0],
            dimensions=dimensions,
            metrics=metrics,
            merge_key=kwargs.get("merge_key"),
            filters=filters,
        )

        return src.with_resources(table)


class AppsflyerSource:
    def handles_incrementality(self) -> bool:
        return True

    def dlt_source(self, uri: str, table: str, **kwargs):
        from ingestr.src.appsflyer import appsflyer_source

        if kwargs.get("incremental_key"):
            raise ValueError(
                "Appsflyer_Source takes care of incrementality on its own, you should not provide incremental_key"
            )

        source_fields = urlparse(uri)
        source_params = parse_qs(source_fields.query)
        api_key = source_params.get("api_key")

        if not api_key:
            raise ValueError("api_key in the URI is required to connect to Appsflyer")

        start_date = kwargs.get("interval_start")
        end_date = kwargs.get("interval_end")
        dimensions = []
        metrics = []
        if table.startswith("custom:"):
            fields = table.split(":", 3)
            if len(fields) != 3:
                raise ValueError(
                    "Invalid Adjust custom table format. Expected format: custom:<dimensions>:<metrics>"
                )
            dimensions = fields[1].split(",")
            metrics = fields[2].split(",")
            table = "custom"

        return appsflyer_source(
            api_key=api_key[0],
            start_date=start_date.strftime("%Y-%m-%d") if start_date else None,  # type: ignore
            end_date=end_date.strftime("%Y-%m-%d") if end_date else None,  # type: ignore
            dimensions=dimensions,
            metrics=metrics,
        ).with_resources(table)


class ZendeskSource:
    def handles_incrementality(self) -> bool:
        return True

    def dlt_source(self, uri: str, table: str, **kwargs):
        if kwargs.get("incremental_key"):
            raise ValueError(
                "Zendesk takes care of incrementality on its own, you should not provide incremental_key"
            )

        interval_start = kwargs.get("interval_start")
        interval_end = kwargs.get("interval_end")
        start_date = (
            interval_start.strftime("%Y-%m-%d") if interval_start else "2000-01-01"
        )
        end_date = interval_end.strftime("%Y-%m-%d") if interval_end else None

        source_fields = urlparse(uri)
        subdomain = source_fields.hostname
        if not subdomain:
            raise ValueError("Subdomain is required to connect with Zendesk")

        from ingestr.src.zendesk import zendesk_chat, zendesk_support, zendesk_talk
        from ingestr.src.zendesk.helpers.credentials import (
            ZendeskCredentialsOAuth,
            ZendeskCredentialsToken,
        )

        if not source_fields.username and source_fields.password:
            oauth_token = source_fields.password
            if not oauth_token:
                raise ValueError(
                    "oauth_token in the URI is required to connect to Zendesk"
                )
            credentials = ZendeskCredentialsOAuth(
                subdomain=subdomain, oauth_token=oauth_token
            )
        elif source_fields.username and source_fields.password:
            email = source_fields.username
            api_token = source_fields.password
            if not email or not api_token:
                raise ValueError(
                    "Both email and token must be provided to connect to Zendesk"
                )
            credentials = ZendeskCredentialsToken(
                subdomain=subdomain, email=email, token=api_token
            )
        else:
            raise ValueError("Invalid URI format")

        if table in [
            "ticket_metrics",
            "users",
            "ticket_metric_events",
            "ticket_forms",
            "tickets",
            "targets",
            "activities",
            "brands",
            "groups",
            "organizations",
            "sla_policies",
            "automations",
        ]:
            return zendesk_support(
                credentials=credentials, start_date=start_date, end_date=end_date
            ).with_resources(table)
        elif table in [
            "greetings",
            "settings",
            "addresses",
            "legs_incremental",
            "calls",
            "phone_numbers",
            "lines",
            "agents_activity",
        ]:
            return zendesk_talk(
                credentials=credentials, start_date=start_date, end_date=end_date
            ).with_resources(table)
        elif table in ["chats"]:
            return zendesk_chat(
                credentials=credentials, start_date=start_date, end_date=end_date
            ).with_resources(table)
        else:
            raise ValueError(
                f"Resource '{table}' is not supported for Zendesk source yet, if you are interested in it please create a GitHub issue at https://github.com/bruin-data/ingestr"
            )


class S3Source:
    def handles_incrementality(self) -> bool:
        return True

    def dlt_source(self, uri: str, table: str, **kwargs):
        if kwargs.get("incremental_key"):
            raise ValueError(
                "S3 takes care of incrementality on its own, you should not provide incremental_key"
            )

        parsed_uri = urlparse(uri)
        source_fields = parse_qs(parsed_uri.query)
        access_key_id = source_fields.get("access_key_id")
        if not access_key_id:
            raise ValueError("access_key_id is required to connect to S3")

        secret_access_key = source_fields.get("secret_access_key")
        if not secret_access_key:
            raise ValueError("secret_access_key is required to connect to S3")

        bucket_name, path_to_file = blob.parse_uri(parsed_uri, table)
        if not bucket_name or not path_to_file:
            raise InvalidBlobTableError("S3")

        bucket_url = f"s3://{bucket_name}/"

        import s3fs  # type: ignore

        fs = s3fs.S3FileSystem(
            key=access_key_id[0],
            secret=secret_access_key[0],
        )

        endpoint: Optional[str] = None
        if "#" in table:
            _, endpoint = table.split("#")
            if endpoint not in ["csv", "jsonl", "parquet"]:
                raise ValueError(
                    "S3 Source only supports specific formats files: csv, jsonl, parquet"
                )
            endpoint = f"read_{endpoint}"
        else:
            try:
                endpoint = blob.parse_endpoint(path_to_file)
            except blob.UnsupportedEndpointError:
                raise ValueError(
                    "S3 Source only supports specific formats files: csv, jsonl, parquet"
                )
            except Exception as e:
                raise ValueError(
                    f"Failed to parse endpoint from path: {path_to_file}"
                ) from e

        from ingestr.src.filesystem import readers

        return readers(bucket_url, fs, path_to_file).with_resources(endpoint)


class TikTokSource:
    # tittok://?access_token=<access_token>&advertiser_id=<advertiser_id>
    def handles_incrementality(self) -> bool:
        return True

    def dlt_source(self, uri: str, table: str, **kwargs):
        endpoint = "custom_reports"

        parsed_uri = urlparse(uri)
        source_fields = parse_qs(parsed_uri.query)

        access_token = source_fields.get("access_token")
        if not access_token:
            raise ValueError("access_token is required to connect to TikTok")

        timezone = "UTC"
        if source_fields.get("timezone") is not None:
            timezone = source_fields.get("timezone")[0]  # type: ignore

        advertiser_ids = source_fields.get("advertiser_ids")
        if not advertiser_ids:
            raise ValueError("advertiser_ids is required to connect to TikTok")

        advertiser_ids = advertiser_ids[0].replace(" ", "").split(",")

        start_date = pendulum.now().subtract(days=30).in_tz(timezone)
        end_date = ensure_pendulum_datetime(pendulum.now()).in_tz(timezone)

        interval_start = kwargs.get("interval_start")
        if interval_start is not None:
            start_date = ensure_pendulum_datetime(interval_start).in_tz(timezone)

        interval_end = kwargs.get("interval_end")
        if interval_end is not None:
            end_date = ensure_pendulum_datetime(interval_end).in_tz(timezone)

        page_size = min(1000, kwargs.get("page_size", 1000))

        if table.startswith("custom:"):
            fields = table.split(":", 3)
            if len(fields) != 3 and len(fields) != 4:
                raise ValueError(
                    "Invalid TikTok custom table format. Expected format: custom:<dimensions>,<metrics> or custom:<dimensions>:<metrics>:<filters>"
                )

            dimensions = fields[1].replace(" ", "").split(",")
            if (
                "campaign_id" not in dimensions
                and "adgroup_id" not in dimensions
                and "ad_id" not in dimensions
            ):
                raise ValueError(
                    "TikTok API requires at least one ID dimension, please use one of the following dimensions: [campaign_id, adgroup_id, ad_id]"
                )

            if "advertiser_id" in dimensions:
                dimensions.remove("advertiser_id")

            metrics = fields[2].replace(" ", "").split(",")
            filtering_param = False
            filter_name = ""
            filter_value = []
            if len(fields) == 4:

                def parse_filters(filters_raw: str) -> dict:
                    # Parse filter string like "key1=value1,key2=value2,value3,value4"
                    filters = {}
                    current_key = None

                    for item in filters_raw.split(","):
                        if "=" in item:
                            # Start of a new key-value pair
                            key, value = item.split("=")
                            filters[key] = [value]  # Always start with a list
                            current_key = key
                        elif current_key is not None:
                            # Additional value for the current key
                            filters[current_key].append(item)

                    # Convert single-item lists to simple values
                    return {k: v[0] if len(v) == 1 else v for k, v in filters.items()}

                filtering_param = True
                filters = parse_filters(fields[3])
                if len(filters) > 1:
                    raise ValueError(
                        "Only one filter is allowed for TikTok custom reports"
                    )
                filter_name = list(filters.keys())[0]
                filter_value = list(map(int, filters[list(filters.keys())[0]]))

        from ingestr.src.tiktok_ads import tiktok_source

        return tiktok_source(
            start_date=start_date,
            end_date=end_date,
            access_token=access_token[0],
            advertiser_ids=advertiser_ids,
            timezone=timezone,
            dimensions=dimensions,
            metrics=metrics,
            page_size=page_size,
            filter_name=filter_name,
            filter_value=filter_value,
            filtering_param=filtering_param,
        ).with_resources(endpoint)


class AsanaSource:
    resources = [
        "workspaces",
        "projects",
        "sections",
        "tags",
        "tasks",
        "stories",
        "teams",
        "users",
    ]

    def handles_incrementality(self) -> bool:
        return False

    def dlt_source(self, uri: str, table: str, **kwargs):
        parsed_uri = urlparse(uri)
        params = parse_qs(parsed_uri.query)

        workspace = parsed_uri.hostname
        access_token = params.get("access_token")

        if not workspace:
            raise ValueError("workspace ID must be specified in the URI")

        if not access_token:
            raise ValueError("access_token is required for connecting to Asana")

        if table not in self.resources:
            raise ValueError(
                f"Resource '{table}' is not supported for Asana source yet, if you are interested in it please create a GitHub issue at https://github.com/bruin-data/ingestr"
            )

        import dlt

        from ingestr.src.asana_source import asana_source

        dlt.secrets["sources.asana_source.access_token"] = access_token[0]

        src = asana_source()
        src.workspaces.add_filter(lambda w: w["gid"] == workspace)
        return src.with_resources(table)


class DynamoDBSource:
    AWS_ENDPOINT_PATTERN = re.compile(".*\.(.+)\.amazonaws\.com")

    def infer_aws_region(self, uri: ParseResult) -> Optional[str]:
        # try to infer from URI
        matches = self.AWS_ENDPOINT_PATTERN.match(uri.netloc)
        if matches is not None:
            return matches[1]

        # else obtain region from query string
        region = parse_qs(uri.query).get("region")
        if region is None:
            return None
        return region[0]

    def get_endpoint_url(self, url: ParseResult) -> str:
        if self.AWS_ENDPOINT_PATTERN.match(url.netloc) is not None:
            return f"https://{url.hostname}"
        return f"http://{url.netloc}"

    def handles_incrementality(self) -> bool:
        return False

    def dlt_source(self, uri: str, table: str, **kwargs):
        parsed_uri = urlparse(uri)

        region = self.infer_aws_region(parsed_uri)
        if not region:
            raise ValueError("region is required to connect to Dynamodb")

        qs = parse_qs(parsed_uri.query)
        access_key = qs.get("access_key_id")

        if not access_key:
            raise ValueError("access_key_id is required to connect to Dynamodb")

        secret_key = qs.get("secret_access_key")
        if not secret_key:
            raise ValueError("secret_access_key is required to connect to Dynamodb")

        from dlt.common.configuration.specs import AwsCredentials
        from dlt.common.typing import TSecretStrValue

        creds = AwsCredentials(
            aws_access_key_id=access_key[0],
            aws_secret_access_key=TSecretStrValue(secret_key[0]),
            region_name=region,
            endpoint_url=self.get_endpoint_url(parsed_uri),
        )

        incremental = None
        incremental_key = kwargs.get("incremental_key")

        from ingestr.src.dynamodb import dynamodb
        from ingestr.src.time import isotime

        if incremental_key:
            incremental = dlt_incremental(
                incremental_key.strip(),
                initial_value=isotime(kwargs.get("interval_start")),
                end_value=isotime(kwargs.get("interval_end")),
                range_end="closed",
                range_start="closed",
            )

        # bug: we never validate table.
        return dynamodb(table, creds, incremental)


class GoogleAnalyticsSource:
    def handles_incrementality(self) -> bool:
        return True

    def dlt_source(self, uri: str, table: str, **kwargs):
        import ingestr.src.google_analytics.helpers as helpers

        result = helpers.parse_google_analytics_uri(uri)
        credentials = result["credentials"]
        property_id = result["property_id"]

        fields = table.split(":")
        if len(fields) != 3 and len(fields) != 4:
            raise ValueError(
                "Invalid table format. Expected format: <report_type>:<dimensions>:<metrics> or <report_type>:<dimensions>:<metrics>:<minute_ranges>"
            )

        report_type = fields[0]
        if report_type not in ["custom", "realtime"]:
            raise ValueError(
                "Invalid report type. Expected format: <report_type>:<dimensions>:<metrics>. Available report types: custom, realtime"
            )

        dimensions = fields[1].replace(" ", "").split(",")
        metrics = fields[2].replace(" ", "").split(",")

        minute_range_objects = []
        if len(fields) == 4:
            minute_range_objects = (
                helpers.convert_minutes_ranges_to_minute_range_objects(fields[3])
            )

        datetime = ""
        resource_name = fields[0].lower()
        if resource_name == "custom":
            for dimension_datetime in ["date", "dateHourMinute", "dateHour"]:
                if dimension_datetime in dimensions:
                    datetime = dimension_datetime
                    break
            else:
                raise ValueError(
                    "You must provide at least one dimension: [dateHour, dateHourMinute, date]"
                )

        queries = [
            {
                "resource_name": resource_name,
                "dimensions": dimensions,
                "metrics": metrics,
            }
        ]

        start_date = pendulum.now().subtract(days=30).start_of("day")
        if kwargs.get("interval_start") is not None:
            start_date = pendulum.instance(kwargs.get("interval_start"))  # type: ignore

        end_date = pendulum.now()
        if kwargs.get("interval_end") is not None:
            end_date = pendulum.instance(kwargs.get("interval_end"))  # type: ignore

        from ingestr.src.google_analytics import google_analytics

        return google_analytics(
            property_id=property_id,
            start_date=start_date,
            end_date=end_date,
            datetime_dimension=datetime,
            queries=queries,
            credentials=credentials,
            minute_range_objects=minute_range_objects if minute_range_objects else None,
        ).with_resources(resource_name)


class GitHubSource:
    def handles_incrementality(self) -> bool:
        return True

    def dlt_source(self, uri: str, table: str, **kwargs):
        if kwargs.get("incremental_key"):
            raise ValueError(
                "Github takes care of incrementality on its own, you should not provide incremental_key"
            )
        # github://?access_token=<access_token>&owner=<owner>&repo=<repo>
        parsed_uri = urlparse(uri)
        source_fields = parse_qs(parsed_uri.query)

        owner = source_fields.get("owner", [None])[0]
        if not owner:
            raise ValueError(
                "owner of the repository is required to connect with GitHub"
            )

        repo = source_fields.get("repo", [None])[0]
        if not repo:
            raise ValueError(
                "repo variable is required to retrieve data for a specific repository from GitHub."
            )

        access_token = source_fields.get("access_token", [""])[0]

        from ingestr.src.github import (
            github_reactions,
            github_repo_events,
            github_stargazers,
        )

        if table in ["issues", "pull_requests"]:
            return github_reactions(
                owner=owner, name=repo, access_token=access_token
            ).with_resources(table)
        elif table == "repo_events":
            return github_repo_events(owner=owner, name=repo, access_token=access_token)
        elif table == "stargazers":
            return github_stargazers(owner=owner, name=repo, access_token=access_token)
        else:
            raise ValueError(
                f"Resource '{table}' is not supported for GitHub source yet, if you are interested in it please create a GitHub issue at https://github.com/bruin-data/ingestr"
            )


class AppleAppStoreSource:
    def handles_incrementality(self) -> bool:
        return True

    def init_client(
        self,
        key_id: str,
        issuer_id: str,
        key_path: Optional[List[str]],
        key_base64: Optional[List[str]],
    ):
        key = None
        if key_path is not None:
            with open(key_path[0]) as f:
                key = f.read()
        else:
            key = base64.b64decode(key_base64[0]).decode()  # type: ignore

        from ingestr.src.appstore.client import AppStoreConnectClient

        return AppStoreConnectClient(key.encode(), key_id, issuer_id)

    def dlt_source(self, uri: str, table: str, **kwargs):
        if kwargs.get("incremental_key"):
            raise ValueError(
                "App Store takes care of incrementality on its own, you should not provide incremental_key"
            )
        parsed_uri = urlparse(uri)
        params = parse_qs(parsed_uri.query)

        key_id = params.get("key_id")
        if key_id is None:
            raise MissingValueError("key_id", "App Store")

        key_path = params.get("key_path")
        key_base64 = params.get("key_base64")
        key_available = any(
            map(
                lambda x: x is not None,
                [key_path, key_base64],
            )
        )
        if key_available is False:
            raise MissingValueError("key_path or key_base64", "App Store")

        issuer_id = params.get("issuer_id")
        if issuer_id is None:
            raise MissingValueError("issuer_id", "App Store")

        client = self.init_client(key_id[0], issuer_id[0], key_path, key_base64)

        app_ids = params.get("app_id")
        if ":" in table:
            intended_table, app_ids_override = table.split(":", maxsplit=1)
            app_ids = app_ids_override.split(",")
            table = intended_table

        if app_ids is None:
            raise MissingValueError("app_id", "App Store")

        from ingestr.src.appstore import app_store

        src = app_store(
            client,
            app_ids,
            start_date=kwargs.get(
                "interval_start", datetime.now() - timedelta(days=30)
            ),
            end_date=kwargs.get("interval_end"),
        )

        if table not in src.resources:
            raise UnsupportedResourceError(table, "AppStore")

        return src.with_resources(table)


class GCSSource:
    def handles_incrementality(self) -> bool:
        return True

    def dlt_source(self, uri: str, table: str, **kwargs):
        if kwargs.get("incremental_key"):
            raise ValueError(
                "GCS takes care of incrementality on its own, you should not provide incremental_key"
            )

        parsed_uri = urlparse(uri)
        params = parse_qs(parsed_uri.query)

        bucket_name, path_to_file = blob.parse_uri(parsed_uri, table)
        if not bucket_name or not path_to_file:
            raise InvalidBlobTableError("GCS")

        bucket_url = f"gs://{bucket_name}"

        credentials_path = params.get("credentials_path")
        credentials_base64 = params.get("credentials_base64")
        credentials_available = any(
            map(
                lambda x: x is not None,
                [credentials_path, credentials_base64],
            )
        )
        if credentials_available is False:
            raise MissingValueError("credentials_path or credentials_base64", "GCS")

        credentials = None
        if credentials_path:
            credentials = credentials_path[0]
        else:
            credentials = json.loads(base64.b64decode(credentials_base64[0]).decode())  # type: ignore

        # There's a compatiblity issue between google-auth, dlt and gcsfs
        # that makes it difficult to use google.oauth2.service_account.Credentials
        # (The RECOMMENDED way of passing service account credentials)
        # directly with gcsfs. As a workaround, we construct the GCSFileSystem
        # and pass it directly to filesystem.readers.
        import gcsfs  # type: ignore

        fs = gcsfs.GCSFileSystem(
            token=credentials,
        )

        try:
            endpoint = blob.parse_endpoint(path_to_file)
        except blob.UnsupportedEndpointError:
            raise ValueError(
                "S3 Source only supports specific formats files: csv, jsonl, parquet"
            )
        except Exception as e:
            raise ValueError(
                f"Failed to parse endpoint from path: {path_to_file}"
            ) from e

        from ingestr.src.filesystem import readers

        return readers(bucket_url, fs, path_to_file).with_resources(endpoint)


class GoogleAdsSource:
    def handles_incrementality(self) -> bool:
        return True

    def init_client(self, params: Dict[str, List[str]]):
        from google.ads.googleads.client import GoogleAdsClient  # type: ignore

        dev_token = params.get("dev_token")
        if dev_token is None or len(dev_token) == 0:
            raise MissingValueError("dev_token", "Google Ads")

        credentials_path = params.get("credentials_path")
        credentials_base64 = params.get("credentials_base64")
        credentials_available = any(
            map(
                lambda x: x is not None,
                [credentials_path, credentials_base64],
            )
        )
        if credentials_available is False:
            raise MissingValueError(
                "credentials_path or credentials_base64", "Google Ads"
            )

        path = None
        fd = None
        if credentials_path:
            path = credentials_path[0]
        else:
            (fd, path) = tempfile.mkstemp(prefix="secret-")
            secret = base64.b64decode(credentials_base64[0])  # type: ignore
            os.write(fd, secret)
            os.close(fd)

        conf = {
            "json_key_file_path": path,
            "use_proto_plus": True,
            "developer_token": dev_token[0],
        }
        try:
            client = GoogleAdsClient.load_from_dict(conf)
        finally:
            if fd is not None:
                os.remove(path)

        return client

    def dlt_source(self, uri: str, table: str, **kwargs):
        if kwargs.get("incremental_key") is not None:
            raise ValueError(
                "Google Ads takes care of incrementality on its own, you should not provide incremental_key"
            )

        parsed_uri = urlparse(uri)

        customer_id = parsed_uri.hostname
        if not customer_id:
            raise MissingValueError("customer_id", "Google Ads")

        params = parse_qs(parsed_uri.query)

        client = self.init_client(params)

        start_date = kwargs.get("interval_start") or datetime.now(
            tz=timezone.utc
        ) - timedelta(days=30)
        end_date = kwargs.get("interval_end")

        # most combinations of explict start/end dates are automatically handled.
        # however, in the scenario where only the end date is provided, we need to
        # calculate the start date based on the end date.
        if (
            kwargs.get("interval_end") is not None
            and kwargs.get("interval_start") is None
        ):
            start_date = end_date - timedelta(days=30)  # type: ignore

        report_spec = None
        if table.startswith("daily:"):
            report_spec = table
            table = "daily_report"

        from ingestr.src.google_ads import google_ads

        src = google_ads(
            client,
            customer_id,
            report_spec,
            start_date=start_date,
            end_date=end_date,
        )

        if table not in src.resources:
            raise UnsupportedResourceError(table, "Google Ads")

        return src.with_resources(table)


class LinkedInAdsSource:
    def handles_incrementality(self) -> bool:
        return True

    def dlt_source(self, uri: str, table: str, **kwargs):
        parsed_uri = urlparse(uri)
        source_fields = parse_qs(parsed_uri.query)

        access_token = source_fields.get("access_token")
        if not access_token:
            raise ValueError("access_token is required to connect to LinkedIn Ads")

        account_ids = source_fields.get("account_ids")

        if not account_ids:
            raise ValueError("account_ids is required to connect to LinkedIn Ads")
        account_ids = account_ids[0].replace(" ", "").split(",")

        interval_start = kwargs.get("interval_start")
        interval_end = kwargs.get("interval_end")
        start_date = (
            ensure_pendulum_datetime(interval_start).date()
            if interval_start
            else pendulum.datetime(2018, 1, 1).date()
        )
        end_date = (
            ensure_pendulum_datetime(interval_end).date() if interval_end else None
        )

        fields = table.split(":")
        if len(fields) != 3:
            raise ValueError(
                "Invalid table format. Expected format: custom:<dimensions>:<metrics>"
            )

        dimensions = fields[1].replace(" ", "").split(",")
        dimensions = [item for item in dimensions if item.strip()]
        if (
            "campaign" not in dimensions
            and "creative" not in dimensions
            and "account" not in dimensions
        ):
            raise ValueError(
                "'campaign', 'creative' or 'account' is required to connect to LinkedIn Ads, please provide at least one of these dimensions."
            )
        if "date" not in dimensions and "month" not in dimensions:
            raise ValueError(
                "'date' or 'month' is required to connect to LinkedIn Ads, please provide at least one of these dimensions."
            )

        from ingestr.src.linkedin_ads import linked_in_ads_source
        from ingestr.src.linkedin_ads.dimension_time_enum import (
            Dimension,
            TimeGranularity,
        )

        if "date" in dimensions:
            time_granularity = TimeGranularity.daily
            dimensions.remove("date")
        else:
            time_granularity = TimeGranularity.monthly
            dimensions.remove("month")

        dimension = Dimension[dimensions[0]]

        metrics = fields[2].replace(" ", "").split(",")
        metrics = [item for item in metrics if item.strip()]
        if "dateRange" not in metrics:
            metrics.append("dateRange")
        if "pivotValues" not in metrics:
            metrics.append("pivotValues")

        return linked_in_ads_source(
            start_date=start_date,
            end_date=end_date,
            access_token=access_token[0],
            account_ids=account_ids,
            dimension=dimension,
            metrics=metrics,
            time_granularity=time_granularity,
        ).with_resources("custom_reports")


class AppLovinSource:
    def handles_incrementality(self) -> bool:
        return True

    def dlt_source(self, uri: str, table: str, **kwargs):
        if kwargs.get("incremental_key") is not None:
            raise ValueError(
                "Applovin takes care of incrementality on its own, you should not provide incremental_key"
            )

        parsed_uri = urlparse(uri)
        params = parse_qs(parsed_uri.query)

        api_key = params.get("api_key", None)
        if api_key is None:
            raise MissingValueError("api_key", "AppLovin")

        interval_start = kwargs.get("interval_start")
        interval_end = kwargs.get("interval_end")

        now = datetime.now()
        start_date = (
            interval_start if interval_start is not None else now - timedelta(days=1)
        )
        end_date = interval_end

        custom_report = None
        if table.startswith("custom:"):
            custom_report = table
            table = "custom_report"

        from ingestr.src.applovin import applovin_source

        src = applovin_source(
            api_key[0],
            start_date.strftime("%Y-%m-%d"),
            end_date.strftime("%Y-%m-%d") if end_date else None,
            custom_report,
        )

        if table not in src.resources:
            raise UnsupportedResourceError(table, "AppLovin")

        return src.with_resources(table)


class ApplovinMaxSource:
    # expected uri format: applovinmax://?api_key=<api_key>
    # expected table format: user_ad_revenue:app_id_1,app_id_2

    def handles_incrementality(self) -> bool:
        return True

    def dlt_source(self, uri: str, table: str, **kwargs):
        parsed_uri = urlparse(uri)
        params = parse_qs(parsed_uri.query)

        api_key = params.get("api_key")
        if api_key is None:
            raise ValueError("api_key is required to connect to AppLovin Max API.")

        AVAILABLE_TABLES = ["user_ad_revenue"]

        table_fields = table.split(":")
        requested_table = table_fields[0]

        if len(table_fields) != 2:
            raise ValueError(
                "Invalid table format. Expected format is user_ad_revenue:app_id_1,app_id_2"
            )

        if requested_table not in AVAILABLE_TABLES:
            raise ValueError(
                f"Table name '{requested_table}' is not supported for AppLovin Max source yet."
                f"Only '{AVAILABLE_TABLES}' are currently supported. "
                "If you need additional tables, please create a GitHub issue at "
                "https://github.com/bruin-data/ingestr"
            )

        applications = [
            i for i in table_fields[1].replace(" ", "").split(",") if i.strip()
        ]
        if len(applications) == 0:
            raise ValueError("At least one application id is required")

        if len(applications) != len(set(applications)):
            raise ValueError("Application ids must be unique.")

        interval_start = kwargs.get("interval_start")
        interval_end = kwargs.get("interval_end")

        now = pendulum.now("UTC")
        default_start = now.subtract(days=30).date()

        start_date = (
            interval_start.date() if interval_start is not None else default_start
        )

        end_date = interval_end.date() if interval_end is not None else None

        from ingestr.src.applovin_max import applovin_max_source

        return applovin_max_source(
            start_date=start_date,
            end_date=end_date,
            api_key=api_key[0],
            applications=applications,
        ).with_resources(requested_table)


class SalesforceSource:
    def handles_incrementality(self) -> bool:
        return True

    def dlt_source(self, uri: str, table: str, **kwargs):
        if kwargs.get("incremental_key"):
            raise ValueError(
                "Salesforce takes care of incrementality on its own, you should not provide incremental_key"
            )

        params = parse_qs(urlparse(uri).query)
        creds = {
            "username": params.get("username", [None])[0],
            "password": params.get("password", [None])[0],
            "token": params.get("token", [None])[0],
        }
        for k, v in creds.items():
            if v is None:
                raise MissingValueError(k, "Salesforce")

        from ingestr.src.salesforce import salesforce_source

        src = salesforce_source(**creds)  # type: ignore

        if table not in src.resources:
            raise UnsupportedResourceError(table, "Salesforce")

        return src.with_resources(table)


class PersonioSource:
    def handles_incrementality(self) -> bool:
        return True

    # applovin://?client_id=123&client_secret=123
    def dlt_source(self, uri: str, table: str, **kwargs):
        parsed_uri = urlparse(uri)
        params = parse_qs(parsed_uri.query)

        client_id = params.get("client_id")
        client_secret = params.get("client_secret")

        interval_start = kwargs.get("interval_start")
        interval_end = kwargs.get("interval_end")

        interval_start_date = (
            interval_start if interval_start is not None else "2018-01-01"
        )

        interval_end_date = (
            interval_end.strftime("%Y-%m-%d") if interval_end is not None else None
        )

        if client_id is None:
            raise MissingValueError("client_id", "Personio")
        if client_secret is None:
            raise MissingValueError("client_secret", "Personio")
        if table not in [
            "employees",
            "absences",
            "absence_types",
            "attendances",
            "projects",
            "document_categories",
            "employees_absences_balance",
            "custom_reports_list",
        ]:
            raise UnsupportedResourceError(table, "Personio")

        from ingestr.src.personio import personio_source

        return personio_source(
            client_id=client_id[0],
            client_secret=client_secret[0],
            start_date=interval_start_date,
            end_date=interval_end_date,
        ).with_resources(table)


class KinesisSource:
    def handles_incrementality(self) -> bool:
        return True

    def dlt_source(self, uri: str, table: str, **kwargs):
        # kinesis://?aws_access_key_id=<AccessKeyId>&aws_secret_access_key=<SecretAccessKey>&region_name=<Region>
        # source table = stream name
        parsed_uri = urlparse(uri)
        params = parse_qs(parsed_uri.query)

        aws_access_key_id = params.get("aws_access_key_id")
        if aws_access_key_id is None:
            raise MissingValueError("aws_access_key_id", "Kinesis")

        aws_secret_access_key = params.get("aws_secret_access_key")
        if aws_secret_access_key is None:
            raise MissingValueError("aws_secret_access_key", "Kinesis")

        region_name = params.get("region_name")
        if region_name is None:
            raise MissingValueError("region_name", "Kinesis")

        start_date = kwargs.get("interval_start")
        if start_date is not None:
            # the resource will read all messages after this timestamp.
            start_date = ensure_pendulum_datetime(start_date)

        from dlt.common.configuration.specs import AwsCredentials

        from ingestr.src.kinesis import kinesis_stream

        credentials = AwsCredentials(
            aws_access_key_id=aws_access_key_id[0],
            aws_secret_access_key=aws_secret_access_key[0],
            region_name=region_name[0],
        )

        return kinesis_stream(
            stream_name=table, credentials=credentials, initial_at_timestamp=start_date
        )


class PipedriveSource:
    def handles_incrementality(self) -> bool:
        return True

    def dlt_source(self, uri: str, table: str, **kwargs):
        parsed_uri = urlparse(uri)
        params = parse_qs(parsed_uri.query)
        api_key = params.get("api_token")
        if api_key is None:
            raise MissingValueError("api_token", "Pipedrive")

        start_date = kwargs.get("interval_start")
        if start_date is not None:
            start_date = ensure_pendulum_datetime(start_date)
        else:
            start_date = pendulum.parse("2000-01-01")

        if table not in [
            "users",
            "activities",
            "persons",
            "organizations",
            "products",
            "stages",
            "deals",
        ]:
            raise UnsupportedResourceError(table, "Pipedrive")

        from ingestr.src.pipedrive import pipedrive_source

        return pipedrive_source(
            pipedrive_api_key=api_key, since_timestamp=start_date
        ).with_resources(table)


class FrankfurterSource:
    def handles_incrementality(self) -> bool:
        return True

    def dlt_source(self, uri: str, table: str, **kwargs):
        if kwargs.get("incremental_key"):
            raise ValueError(
                "Frankfurter takes care of incrementality on its own, you should not provide incremental_key"
            )

        from ingestr.src.frankfurter import frankfurter_source
        from ingestr.src.frankfurter.helpers import validate_currency, validate_dates

        parsed_uri = urlparse(uri)
        source_params = parse_qs(parsed_uri.query)
        base_currency = source_params.get("base", [None])[0]

        if not base_currency:
            base_currency = "USD"

        validate_currency(base_currency)

        if kwargs.get("interval_start"):
            start_date = ensure_pendulum_datetime(str(kwargs.get("interval_start")))
            if kwargs.get("interval_end"):
                end_date = ensure_pendulum_datetime(str(kwargs.get("interval_end")))
            else:
                end_date = pendulum.now()
        else:
            start_date = pendulum.now()
            end_date = pendulum.now()

        validate_dates(start_date=start_date, end_date=end_date)

        src = frankfurter_source(
            start_date=start_date,
            end_date=end_date,
            base_currency=base_currency,
        )

        if table not in src.resources:
            raise UnsupportedResourceError(table, "Frankfurter")

        return src.with_resources(table)


class FreshdeskSource:
    # freshdesk://domain?api_key=<api_key>
    def handles_incrementality(self) -> bool:
        return True

    def dlt_source(self, uri: str, table: str, **kwargs):
        parsed_uri = urlparse(uri)
        domain = parsed_uri.netloc
        query = parsed_uri.query
        params = parse_qs(query)

        if not domain:
            raise MissingValueError("domain", "Freshdesk")

        if "." in domain:
            domain = domain.split(".")[0]

        api_key = params.get("api_key")
        if api_key is None:
            raise MissingValueError("api_key", "Freshdesk")

        if table not in [
            "agents",
            "companies",
            "contacts",
            "groups",
            "roles",
            "tickets",
        ]:
            raise UnsupportedResourceError(table, "Freshdesk")

        from ingestr.src.freshdesk import freshdesk_source

        return freshdesk_source(
            api_secret_key=api_key[0], domain=domain
        ).with_resources(table)


class TrustpilotSource:
    # trustpilot://<business_unit_id>?api_key=<api_key>
    def handles_incrementality(self) -> bool:
        return True

    def dlt_source(self, uri: str, table: str, **kwargs):
        parsed_uri = urlparse(uri)
        business_unit_id = parsed_uri.netloc
        params = parse_qs(parsed_uri.query)

        if not business_unit_id:
            raise MissingValueError("business_unit_id", "Trustpilot")

        api_key = params.get("api_key")
        if api_key is None:
            raise MissingValueError("api_key", "Trustpilot")

        start_date = kwargs.get("interval_start")
        if start_date is None:
            start_date = ensure_pendulum_datetime("2000-01-01").in_tz("UTC").isoformat()
        else:
            start_date = ensure_pendulum_datetime(start_date).in_tz("UTC").isoformat()

        end_date = kwargs.get("interval_end")

        if end_date is not None:
            end_date = ensure_pendulum_datetime(end_date).in_tz("UTC").isoformat()

        if table not in ["reviews"]:
            raise UnsupportedResourceError(table, "Trustpilot")

        from ingestr.src.trustpilot import trustpilot_source

        return trustpilot_source(
            business_unit_id=business_unit_id,
            api_key=api_key[0],
            start_date=start_date,
            end_date=end_date,
        ).with_resources(table)


class PhantombusterSource:
    def handles_incrementality(self) -> bool:
        return True

    def dlt_source(self, uri: str, table: str, **kwargs):
        # phantombuster://?api_key=<api_key>
        # source table = phantom_results:agent_id
        parsed_uri = urlparse(uri)
        params = parse_qs(parsed_uri.query)
        api_key = params.get("api_key")
        if api_key is None:
            raise MissingValueError("api_key", "Phantombuster")

        table_fields = table.replace(" ", "").split(":")
        table_name = table_fields[0]

        agent_id = table_fields[1] if len(table_fields) > 1 else None

        if table_name not in ["completed_phantoms"]:
            raise UnsupportedResourceError(table_name, "Phantombuster")

        if not agent_id:
            raise MissingValueError("agent_id", "Phantombuster")

        start_date = kwargs.get("interval_start")
        if start_date is None:
            start_date = ensure_pendulum_datetime("2018-01-01").in_tz("UTC")
        else:
            start_date = ensure_pendulum_datetime(start_date).in_tz("UTC")

        end_date = kwargs.get("interval_end")
        if end_date is not None:
            end_date = ensure_pendulum_datetime(end_date).in_tz("UTC")

        from ingestr.src.phantombuster import phantombuster_source

        return phantombuster_source(
            api_key=api_key[0],
            agent_id=agent_id,
            start_date=start_date,
            end_date=end_date,
        ).with_resources(table_name)


class ElasticsearchSource:
    def handles_incrementality(self) -> bool:
        return False

    def dlt_source(self, uri: str, table: str, **kwargs):
        from ingestr.src.elasticsearch import elasticsearch_source

        incremental = None
        if kwargs.get("incremental_key"):
            start_value = kwargs.get("interval_start")
            end_value = kwargs.get("interval_end")

            incremental = dlt_incremental(
                kwargs.get("incremental_key", ""),
                initial_value=start_value,
                end_value=end_value,
                range_end="closed",
                range_start="closed",
            )

        # elasticsearch://localhost:9200?secure=true&verify_certs=false
        parsed = urlparse(uri)

        index = table
        if not index:
            raise ValueError(
                "Table name must be provided which is the index name in elasticsearch"
            )

        query_params = parsed.query
        params = parse_qs(query_params)

        secure = True
        if "secure" in params:
            secure = params["secure"][0].capitalize() == "True"

        verify_certs = True
        if "verify_certs" in params:
            verify_certs = params["verify_certs"][0].capitalize() == "True"

        scheme = "https" if secure else "http"
        netloc = parsed.netloc
        connection_url = f"{scheme}://{netloc}"

        return elasticsearch_source(
            connection_url=connection_url,
            index=index,
            verify_certs=verify_certs,
            incremental=incremental,
        ).with_resources(table)


class AttioSource:
    def handles_incrementality(self) -> bool:
        return True

    def dlt_source(self, uri: str, table: str, **kwargs):
        parsed_uri = urlparse(uri)
        query_params = parse_qs(parsed_uri.query)
        api_key = query_params.get("api_key")

        if api_key is None:
            raise MissingValueError("api_key", "Attio")

        parts = table.replace(" ", "").split(":")
        table_name = parts[0]
        params = parts[1:]

        from ingestr.src.attio import attio_source

        try:
            return attio_source(api_key=api_key[0], params=params).with_resources(
                table_name
            )
        except ResourcesNotFoundError:
            raise UnsupportedResourceError(table_name, "Attio")


class SmartsheetSource:
    def handles_incrementality(self) -> bool:
        return False

    # smartsheet://?access_token=<access_token>
    def dlt_source(self, uri: str, table: str, **kwargs):
        if kwargs.get("incremental_key"):
            raise ValueError("Incremental loads are not supported for Smartsheet")

        if not table:
            raise ValueError(
                "Source table (sheet_id) is required to connect to Smartsheet"
            )

        source_parts = urlparse(uri)
        source_fields = parse_qs(source_parts.query)
        access_token = source_fields.get("access_token")

        if not access_token:
            raise ValueError(
                "access_token in the URI is required to connect to Smartsheet"
            )

        from ingestr.src.smartsheets import smartsheet_source

        return smartsheet_source(
            access_token=access_token[0],
            sheet_id=table,  # table is now a single sheet_id
        )


class SolidgateSource:
    def handles_incrementality(self) -> bool:
        return True

    def dlt_source(self, uri: str, table: str, **kwargs):
        parsed_uri = urlparse(uri)
        query_params = parse_qs(parsed_uri.query)
        public_key = query_params.get("public_key")
        secret_key = query_params.get("secret_key")

        if public_key is None:
            raise MissingValueError("public_key", "Solidgate")

        if secret_key is None:
            raise MissingValueError("secret_key", "Solidgate")

        table_name = table.replace(" ", "")

        start_date = kwargs.get("interval_start")
        if start_date is None:
            start_date = pendulum.yesterday().in_tz("UTC")
        else:
            start_date = ensure_pendulum_datetime(start_date).in_tz("UTC")

        end_date = kwargs.get("interval_end")

        if end_date is not None:
            end_date = ensure_pendulum_datetime(end_date).in_tz("UTC")

        from ingestr.src.solidgate import solidgate_source

        try:
            return solidgate_source(
                public_key=public_key[0],
                secret_key=secret_key[0],
                start_date=start_date,
                end_date=end_date,
            ).with_resources(table_name)
        except ResourcesNotFoundError:
            raise UnsupportedResourceError(table_name, "Solidgate")


class SFTPSource:
    def handles_incrementality(self) -> bool:
        return True

    def dlt_source(self, uri: str, table: str, **kwargs):
        parsed_uri = urlparse(uri)
        host = parsed_uri.hostname
        if not host:
            raise MissingValueError("host", "SFTP URI")
        port = parsed_uri.port or 22
        username = parsed_uri.username
        password = parsed_uri.password

        params: Dict[str, Any] = {
            "host": host,
            "port": port,
            "username": username,
            "password": password,
            "look_for_keys": False,
            "allow_agent": False,
        }

        try:
            fs = fsspec.filesystem("sftp", **params)
        except Exception as e:
            raise ConnectionError(
                f"Failed to connect or authenticate to sftp server {host}:{port}. Error: {e}"
            )
        bucket_url = f"sftp://{host}:{port}"

        if table.startswith("/"):
            file_glob = table
        else:
            file_glob = f"/{table}"

        try:
            endpoint = blob.parse_endpoint(table)
        except blob.UnsupportedEndpointError:
            raise ValueError(
                "SFTP Source only supports specific formats files: csv, jsonl, parquet"
            )
        except Exception as e:
            raise ValueError(f"Failed to parse endpoint from path: {table}") from e

        from ingestr.src.filesystem import readers

        dlt_source_resource = readers(bucket_url, fs, file_glob)
        return dlt_source_resource.with_resources(endpoint)


class QuickBooksSource:
    def handles_incrementality(self) -> bool:
        return True

    # quickbooks://?company_id=<company_id>&client_id=<client_id>&client_secret=<client_secret>&refresh_token=<refresh>&access_token=<access_token>&environment=<env>&minor_version=<version>
    def dlt_source(self, uri: str, table: str, **kwargs):
        parsed_uri = urlparse(uri)

        params = parse_qs(parsed_uri.query)
        company_id = params.get("company_id")
        client_id = params.get("client_id")
        client_secret = params.get("client_secret")
        refresh_token = params.get("refresh_token")
        environment = params.get("environment", ["production"])
        minor_version = params.get("minor_version", [None])

        if not client_id or not client_id[0].strip():
            raise MissingValueError("client_id", "QuickBooks")

        if not client_secret or not client_secret[0].strip():
            raise MissingValueError("client_secret", "QuickBooks")

        if not refresh_token or not refresh_token[0].strip():
            raise MissingValueError("refresh_token", "QuickBooks")

        if not company_id or not company_id[0].strip():
            raise MissingValueError("company_id", "QuickBooks")

        if environment[0] not in ["production", "sandbox"]:
            raise ValueError(
                "Invalid environment. Must be either 'production' or 'sandbox'."
            )

        from ingestr.src.quickbooks import quickbooks_source

        table_name = table.replace(" ", "")
        table_mapping = {
            "customers": "customer",
            "invoices": "invoice",
            "accounts": "account",
            "vendors": "vendor",
            "payments": "payment",
        }
        if table_name in table_mapping:
            table_name = table_mapping[table_name]

        start_date = kwargs.get("interval_start")
        if start_date is None:
            start_date = ensure_pendulum_datetime("2025-01-01").in_tz("UTC")
        else:
            start_date = ensure_pendulum_datetime(start_date).in_tz("UTC")

        end_date = kwargs.get("interval_end")

        if end_date is not None:
            end_date = ensure_pendulum_datetime(end_date).in_tz("UTC")

        return quickbooks_source(
            company_id=company_id[0],
            start_date=start_date,
            end_date=end_date,
            client_id=client_id[0],
            client_secret=client_secret[0],
            refresh_token=refresh_token[0],
            environment=environment[0],
            minor_version=minor_version[0],
            object=table_name,
        ).with_resources(table_name)


<<<<<<< HEAD
class IsocPulseSource:
=======
class PinterestSource:
>>>>>>> 3dfc0b96
    def handles_incrementality(self) -> bool:
        return True

    def dlt_source(self, uri: str, table: str, **kwargs):
<<<<<<< HEAD
        parsed_uri = urlparse(uri)
        params = parse_qs(parsed_uri.query)
        token = params.get("token")
        if not token or not token[0].strip():
            raise MissingValueError("token", "Internet Society Pulse")

        start_date = kwargs.get("interval_start")
        if start_date is None:
            start_date = (pendulum.utcnow()
                .subtract(days=30)
            )

        end_date = kwargs.get("interval_end")

        metric = table
        opts = []
        if ":" in metric:
            metric, *opts = metric.strip().split(":")
            opts = [opt.strip() for opt in opts]

        from ingestr.src.isoc_pulse import  pulse_source

        src = pulse_source(
            token=token[0],
            start_date=start_date.strftime("%Y-%m-%d"),
            end_date=str(end_date) if end_date else None,
            metric=metric,
            opts=opts,
        )
        return src.with_resources(metric)
=======
        parsed = urlparse(uri)
        params = parse_qs(parsed.query)
        access_token = params.get("access_token")

        if not access_token:
            raise MissingValueError("access_token", "Pinterest")

        start_date = kwargs.get("interval_start")
        if start_date is not None:
            start_date = ensure_pendulum_datetime(start_date)
        else:
            start_date = pendulum.datetime(2020, 1, 1).in_tz("UTC")

        end_date = kwargs.get("interval_end")
        if end_date is not None:
            end_date = end_date = ensure_pendulum_datetime(end_date).in_tz("UTC")

        from ingestr.src.pinterest import pinterest_source

        if table not in {"pins", "boards"}:
            raise UnsupportedResourceError(table, "Pinterest")

        return pinterest_source(
            access_token=access_token[0],
            start_date=start_date,
            end_date=end_date,
        ).with_resources(table)
>>>>>>> 3dfc0b96
<|MERGE_RESOLUTION|>--- conflicted
+++ resolved
@@ -2783,16 +2783,11 @@
         ).with_resources(table_name)
 
 
-<<<<<<< HEAD
 class IsocPulseSource:
-=======
-class PinterestSource:
->>>>>>> 3dfc0b96
-    def handles_incrementality(self) -> bool:
-        return True
-
-    def dlt_source(self, uri: str, table: str, **kwargs):
-<<<<<<< HEAD
+    def handles_incrementality(self) -> bool:
+        return True
+
+    def dlt_source(self, uri: str, table: str, **kwargs):
         parsed_uri = urlparse(uri)
         params = parse_qs(parsed_uri.query)
         token = params.get("token")
@@ -2823,7 +2818,11 @@
             opts=opts,
         )
         return src.with_resources(metric)
-=======
+
+class PinterestSource:
+    def handles_incrementality(self) -> bool:
+        return True
+    def dlt_source(self, uri: str, table: str, **kwargs):
         parsed = urlparse(uri)
         params = parse_qs(parsed.query)
         access_token = params.get("access_token")
@@ -2851,4 +2850,3 @@
             start_date=start_date,
             end_date=end_date,
         ).with_resources(table)
->>>>>>> 3dfc0b96
