--- conflicted
+++ resolved
@@ -663,18 +663,86 @@
         )
 
 
-<<<<<<< HEAD
+class AdjustSource:
+    def handles_incrementality(self) -> bool:
+        return True
+
+    def dlt_source(self, uri: str, table: str, **kwargs):
+        if kwargs.get("incremental_key"):
+            raise ValueError(
+                "Adjust takes care of incrementality on its own, you should not provide incremental_key"
+            )
+
+        source_part = urlparse(uri)
+        source_params = parse_qs(source_part.query)
+        api_key = source_params.get("api_key")
+
+        if not api_key:
+            raise ValueError("api_key in the URI is required to connect to Adjust")
+
+        interval_start = kwargs.get("interval_start")
+        interval_end = kwargs.get("interval_end")
+
+        start_date = (
+            interval_start.strftime("%Y-%m-%d") if interval_start else "2000-01-01"
+        )
+        end_date = (
+            interval_end.strftime("%Y-%m-%d")
+            if interval_end
+            else datetime.now().strftime("%Y-%m-%d")
+        )
+
+        Endpoint = None
+        if table in ["campaigns", "creatives"]:
+            Endpoint = table
+
+        return adjust_source(
+            start_date=start_date, end_date=end_date, api_key=api_key[0]
+        ).with_resources(Endpoint)
+
+
+class AppsflyerSource:
+    def handles_incrementality(self) -> bool:
+        return True
+
+    def dlt_source(self, uri: str, table: str, **kwargs):
+        if kwargs.get("incremental_key"):
+            raise ValueError(
+                "Appsflyer_Source takes care of incrementality on its own, you should not provide incremental_key"
+            )
+
+        source_fields = urlparse(uri)
+        source_params = parse_qs(source_fields.query)
+        api_key = source_params.get("api_key")
+
+        if not api_key:
+            raise ValueError("api_key in the URI is required to connect to Appsflyer")
+
+        resource = None
+        if table in ["campaigns", "creatives"]:
+            resource = table
+        else:
+            raise ValueError(
+                f"Resource '{table}' is not supported for Appsflyer source yet, if you are interested in it please create a GitHub issue at https://github.com/bruin-data/ingestr"
+            )
+
+        start_date = kwargs.get("interval_start") or "2024-01-02"
+        end_date = kwargs.get("interval_end") or "2024-01-29"
+
+        return appsflyer_source(
+            api_key=api_key[0],
+            start_date=start_date,
+            end_date=end_date,
+        ).with_resources(resource)
+
+
 class S3Source:
-=======
-class AdjustSource:
->>>>>>> 3635749f
-    def handles_incrementality(self) -> bool:
-        return True
-
-    def dlt_source(self, uri: str, table: str, **kwargs):
-        if kwargs.get("incremental_key"):
-            raise ValueError(
-<<<<<<< HEAD
+    def handles_incrementality(self) -> bool:
+        return True
+
+    def dlt_source(self, uri: str, table: str, **kwargs):
+        if kwargs.get("incremental_key"):
+            raise ValueError(
                 "S3 takes care of incrementality on its own, you should not provide incremental_key"
             )
 
@@ -716,70 +784,4 @@
         
         return readers(
             bucket_url=bucket_url, credentials=aws_credentials, file_glob=path_to_file
-        ).with_resources(endpoint)
-=======
-                "Adjust takes care of incrementality on its own, you should not provide incremental_key"
-            )
-
-        source_part = urlparse(uri)
-        source_params = parse_qs(source_part.query)
-        api_key = source_params.get("api_key")
-
-        if not api_key:
-            raise ValueError("api_key in the URI is required to connect to Adjust")
-
-        interval_start = kwargs.get("interval_start")
-        interval_end = kwargs.get("interval_end")
-
-        start_date = (
-            interval_start.strftime("%Y-%m-%d") if interval_start else "2000-01-01"
-        )
-        end_date = (
-            interval_end.strftime("%Y-%m-%d")
-            if interval_end
-            else datetime.now().strftime("%Y-%m-%d")
-        )
-
-        Endpoint = None
-        if table in ["campaigns", "creatives"]:
-            Endpoint = table
-
-        return adjust_source(
-            start_date=start_date, end_date=end_date, api_key=api_key[0]
-        ).with_resources(Endpoint)
-
-
-class AppsflyerSource:
-    def handles_incrementality(self) -> bool:
-        return True
-
-    def dlt_source(self, uri: str, table: str, **kwargs):
-        if kwargs.get("incremental_key"):
-            raise ValueError(
-                "Appsflyer_Source takes care of incrementality on its own, you should not provide incremental_key"
-            )
-
-        source_fields = urlparse(uri)
-        source_params = parse_qs(source_fields.query)
-        api_key = source_params.get("api_key")
-
-        if not api_key:
-            raise ValueError("api_key in the URI is required to connect to Appsflyer")
-
-        resource = None
-        if table in ["campaigns", "creatives"]:
-            resource = table
-        else:
-            raise ValueError(
-                f"Resource '{table}' is not supported for Appsflyer source yet, if you are interested in it please create a GitHub issue at https://github.com/bruin-data/ingestr"
-            )
-
-        start_date = kwargs.get("interval_start") or "2024-01-02"
-        end_date = kwargs.get("interval_end") or "2024-01-29"
-
-        return appsflyer_source(
-            api_key=api_key[0],
-            start_date=start_date,
-            end_date=end_date,
-        ).with_resources(resource)
->>>>>>> 3635749f
+        ).with_resources(endpoint)