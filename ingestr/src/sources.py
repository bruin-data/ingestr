--- conflicted
+++ resolved
@@ -744,61 +744,13 @@
         ).with_resources(resource)
 
 
-<<<<<<< HEAD
-class S3Source:
-=======
 class ZendeskSource:
->>>>>>> ba966e12
-    def handles_incrementality(self) -> bool:
-        return True
-
-    def dlt_source(self, uri: str, table: str, **kwargs):
-        if kwargs.get("incremental_key"):
-            raise ValueError(
-<<<<<<< HEAD
-                "S3 takes care of incrementality on its own, you should not provide incremental_key"
-            )
-
-        parsed_uri = urlparse(uri)
-        source_fields = parse_qs(parsed_uri.query)
-        access_key_id = source_fields.get("access_key_id")
-        if not access_key_id:
-            raise ValueError("access_key_id is required to connect to S3")
-
-        secret_access_key = source_fields.get("secret_access_key")
-        if not secret_access_key:
-            raise ValueError("access_key_id is required to connect to S3")
-
-        bucket_name = parsed_uri.hostname
-        if not bucket_name:
-            raise ValueError("bucket_name is required to connect to S3")
-        bucket_url = f"s3://{bucket_name}"
-
-        path_to_file = parsed_uri.path.lstrip("/")
-        if not path_to_file:
-            raise ValueError("path_to_file is required to connect to S3")
-
-        aws_credentials = AwsCredentials(
-            aws_access_key_id=access_key_id[0],
-            aws_secret_access_key=TSecretStrValue(secret_access_key[0]),
-        )
-
-        file_extension = path_to_file.split(".")[-1]
-        if file_extension == "csv":
-            endpoint = "read_csv"
-        elif file_extension == "jsonl":
-            endpoint = "read_jsonl"
-        elif file_extension == "parquet":
-            endpoint = "read_parquet"
-        else:
-            raise ValueError(
-                "S3 Source only supports specific formats files: csv, jsonl, parquet"
-            )
-
-        return readers(
-            bucket_url=bucket_url, credentials=aws_credentials, file_glob=path_to_file
-        ).with_resources(endpoint)
-=======
+    def handles_incrementality(self) -> bool:
+        return True
+
+    def dlt_source(self, uri: str, table: str, **kwargs):
+        if kwargs.get("incremental_key"):
+            raise ValueError(
                 "Zendesk takes care of incrementality on its own, you should not provide incremental_key"
             )
 
@@ -874,4 +826,54 @@
             raise ValueError(
                 "fResource '{table}' is not supported for Zendesk source yet, if you are interested in it please create a GitHub issue at https://github.com/bruin-data/ingestr"
             )
->>>>>>> ba966e12
+
+
+class S3Source:
+    def handles_incrementality(self) -> bool:
+        return True
+
+    def dlt_source(self, uri: str, table: str, **kwargs):
+        if kwargs.get("incremental_key"):
+            raise ValueError(
+                "S3 takes care of incrementality on its own, you should not provide incremental_key"
+            )
+
+        parsed_uri = urlparse(uri)
+        source_fields = parse_qs(parsed_uri.query)
+        access_key_id = source_fields.get("access_key_id")
+        if not access_key_id:
+            raise ValueError("access_key_id is required to connect to S3")
+
+        secret_access_key = source_fields.get("secret_access_key")
+        if not secret_access_key:
+            raise ValueError("access_key_id is required to connect to S3")
+
+        bucket_name = parsed_uri.hostname
+        if not bucket_name:
+            raise ValueError("bucket_name is required to connect to S3")
+        bucket_url = f"s3://{bucket_name}"
+
+        path_to_file = parsed_uri.path.lstrip("/")
+        if not path_to_file:
+            raise ValueError("path_to_file is required to connect to S3")
+
+        aws_credentials = AwsCredentials(
+            aws_access_key_id=access_key_id[0],
+            aws_secret_access_key=TSecretStrValue(secret_access_key[0]),
+        )
+
+        file_extension = path_to_file.split(".")[-1]
+        if file_extension == "csv":
+            endpoint = "read_csv"
+        elif file_extension == "jsonl":
+            endpoint = "read_jsonl"
+        elif file_extension == "parquet":
+            endpoint = "read_parquet"
+        else:
+            raise ValueError(
+                "S3 Source only supports specific formats files: csv, jsonl, parquet"
+            )
+
+        return readers(
+            bucket_url=bucket_url, credentials=aws_credentials, file_glob=path_to_file
+        ).with_resources(endpoint)