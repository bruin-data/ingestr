--- conflicted
+++ resolved
@@ -3,7 +3,6 @@
 import json
 import os
 import re
-<<<<<<< HEAD
 import tempfile
 from datetime import (
     date,
@@ -11,9 +10,6 @@
     timedelta,
     timezone
 )
-=======
-from datetime import date, datetime, timedelta
->>>>>>> 7c628615
 from typing import (
     Any,
     Callable,
@@ -72,11 +68,8 @@
 from ingestr.src.facebook_ads import facebook_ads_source, facebook_insights_source
 from ingestr.src.filesystem import readers
 from ingestr.src.filters import table_adapter_exclude_columns
-<<<<<<< HEAD
 from ingestr.src.google_ads import google_ads
-=======
 from ingestr.src.github import github_reactions, github_repo_events, github_stargazers
->>>>>>> 7c628615
 from ingestr.src.google_analytics import google_analytics
 from ingestr.src.google_sheets import google_spreadsheet
 from ingestr.src.gorgias import gorgias_source
@@ -1412,17 +1405,6 @@
         ).with_resources("basic_report")
 
 
-<<<<<<< HEAD
-class GoogleAdsSource:
-    def handles_incrementality(self) -> bool:
-        return True
-
-    def init_client(self, params: Dict[str, List[str]]) -> GoogleAdsClient:
-        dev_token = params.get("dev_token")
-        if dev_token is None or len(dev_token) == 0:
-            raise ValueError("dev_token is required to connect to Google Ads")
-
-=======
 class GitHubSource:
     def handles_incrementality(self) -> bool:
         return True
@@ -1549,7 +1531,19 @@
 
         parsed_uri = urlparse(uri)
         params = parse_qs(parsed_uri.query)
->>>>>>> 7c628615
+            raise MissingValueError("credentials_path or credentials_base64", "GCS")
+
+        bucket_name = parsed_uri.hostname
+        if not bucket_name:
+            raise ValueError(
+                "Invalid GCS URI: The bucket name is missing. Ensure your GCS URI follows the format 'gs://bucket-name/path/to/file"
+            )
+        bucket_url = f"gs://{bucket_name}/"
+
+        path_to_file = parsed_uri.path.lstrip("/") or table.lstrip("/")
+        if not path_to_file:
+            raise ValueError("--source-table must be specified")
+
         credentials_path = params.get("credentials_path")
         credentials_base64 = params.get("credentials_base64")
         credentials_available = any(
@@ -1559,11 +1553,58 @@
             )
         )
         if credentials_available is False:
-<<<<<<< HEAD
-            raise ValueError(
+        credentials = None
+        if credentials_path:
+            credentials = credentials_path[0]
+        else:
+            credentials = json.loads(base64.b64decode(credentials_base64[0]).decode())  # type: ignore
+
+        # There's a compatiblity issue between google-auth, dlt and gcsfs
+        # that makes it difficult to use google.oauth2.service_account.Credentials
+        # (The RECOMMENDED way of passing service account credentials)
+        # directly with gcsfs. As a workaround, we construct the GCSFileSystem
+        # and pass it directly to filesystem.readers.
+        fs = gcsfs.GCSFileSystem(
+            token=credentials,
+        )
+
+        file_extension = path_to_file.split(".")[-1]
+        if file_extension == "csv":
+            endpoint = "read_csv"
+        elif file_extension == "jsonl":
+            endpoint = "read_jsonl"
+        elif file_extension == "parquet":
+            endpoint = "read_parquet"
+        else:
+            raise ValueError(
+                "GCS Source only supports specific formats files: csv, jsonl, parquet"
+            )
+
+        return readers(
+            bucket_url, fs, path_to_file
+        ).with_resources(endpoint)
+
+ class GoogleAdsSource:
+    def handles_incrementality(self) -> bool:
+        return True
+
+    def init_client(self, params: Dict[str, List[str]]) -> GoogleAdsClient:
+        dev_token = params.get("dev_token")
+        if dev_token is None or len(dev_token) == 0:
+            raise ValueError("dev_token is required to connect to Google Ads")
+           raise ValueError(
                 "credentials_path (or credentials_base64) is required to connect Google Ads"
             )
 
+        credentials_path = params.get("credentials_path")
+        credentials_base64 = params.get("credentials_base64")
+        credentials_available = any(
+            map(
+                lambda x: x is not None,
+                [credentials_path, credentials_base64],
+            )
+        )
+        if credentials_available is False:
         path = None
         fd = None
         if credentials_path:
@@ -1631,51 +1672,6 @@
             )
 
         return src.with_resources(table)
-=======
-            raise MissingValueError("credentials_path or credentials_base64", "GCS")
-
-        bucket_name = parsed_uri.hostname
-        if not bucket_name:
-            raise ValueError(
-                "Invalid GCS URI: The bucket name is missing. Ensure your GCS URI follows the format 'gs://bucket-name/path/to/file"
-            )
-        bucket_url = f"gs://{bucket_name}/"
-
-        path_to_file = parsed_uri.path.lstrip("/") or table.lstrip("/")
-        if not path_to_file:
-            raise ValueError("--source-table must be specified")
-
-        credentials = None
-        if credentials_path:
-            credentials = credentials_path[0]
-        else:
-            credentials = json.loads(base64.b64decode(credentials_base64[0]).decode())  # type: ignore
-
-        # There's a compatiblity issue between google-auth, dlt and gcsfs
-        # that makes it difficult to use google.oauth2.service_account.Credentials
-        # (The RECOMMENDED way of passing service account credentials)
-        # directly with gcsfs. As a workaround, we construct the GCSFileSystem
-        # and pass it directly to filesystem.readers.
-        fs = gcsfs.GCSFileSystem(
-            token=credentials,
-        )
-
-        file_extension = path_to_file.split(".")[-1]
-        if file_extension == "csv":
-            endpoint = "read_csv"
-        elif file_extension == "jsonl":
-            endpoint = "read_jsonl"
-        elif file_extension == "parquet":
-            endpoint = "read_parquet"
-        else:
-            raise ValueError(
-                "GCS Source only supports specific formats files: csv, jsonl, parquet"
-            )
-
-        return readers(
-            bucket_url, fs, path_to_file
-        ).with_resources(endpoint)
-
 
 class LinkedInAdsSource:
     def handles_incrementality(self) -> bool:
@@ -1752,4 +1748,3 @@
             metrics=metrics,
             time_granularity=time_granularity,
         ).with_resources("custom_reports")
->>>>>>> 7c628615
