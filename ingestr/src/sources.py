--- conflicted
+++ resolved
@@ -4235,7 +4235,6 @@
         return table_instance
 
 
-<<<<<<< HEAD
 class CursorSource:
     resources = [
         "team_members",
@@ -4282,7 +4281,6 @@
 
         src = cursor_source()
         return src.with_resources(table)
-=======
 class SocrataSource:
     def handles_incrementality(self) -> bool:
         return False
@@ -4460,5 +4458,4 @@
             api_key=api_key[0],
             start_date=start_date,
             end_date=end_date,
-        ).with_resources(resource_name)
->>>>>>> 61c5fdbf
+        ).with_resources(resource_name)