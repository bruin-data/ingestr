--- conflicted
+++ resolved
@@ -19,6 +19,7 @@
 
 import dlt
 import gcsfs  # type: ignore
+import s3fs # type: ignore
 import pendulum
 import s3fs  # type: ignore
 from dlt.common.configuration.specs import (
@@ -1567,8 +1568,6 @@
             )
 
         return readers(bucket_url, fs, path_to_file).with_resources(endpoint)
-<<<<<<< HEAD
-=======
 
 class GoogleAdsSource:
     def handles_incrementality(self) -> bool:
@@ -1661,7 +1660,6 @@
             raise UnsupportedResourceError(table, "Google Ads")
 
         return src.with_resources(table)
->>>>>>> d83487e9
 
 
 class LinkedInAdsSource:
