[tool.pylint.master]
init-hook = 'import sys; sys.path.append(".")'
disable = [
    "C0103",
    "C0114",
    "C0115",
    "C0116",
    "C0301",
    "R0801",
    "R0901",
    "R0903",
    "R0913",
    "R1725",
    "W0104",
    "W0511",
    "W0613",
    "W0703",
    "W1113",
]
max-attributes = 15
max-branches = 15
max-locals = 20
extension-pkg-whitelist = "pydantic"
jobs = 0

[tool.ruff.lint]
ignore = ["E501"]
extend-select = ["I"]

# Exclude a variety of commonly ignored directories.
exclude = [
    ".bzr",
    ".direnv",
    ".eggs",
    ".git",
    ".hg",
    ".mypy_cache",
    ".nox",
    ".pants.d",
    ".ruff_cache",
    ".svn",
    ".tox",
    ".venv",
    "__pypackages__",
    "__pycache__",
    "_build",
    "buck-out",
    "build",
    "dist",
    "node_modules",
    "venv",
]

[tool.pytest.ini_options]
pythonpath = "."
testpaths = "ingestr"
ignore = ["venv"]
addopts = "-p no:warnings -rP"

[tool.coverage.run]
omit = ["*_test.py"]

[tool.mypy]
exclude = [
    'venv',
    'src/sql_database/.*',
    'src/mongodb/.*',
    'src/google_sheets/.*',
    'src/shopify/.*',
    'src/gorgias/.*',
    'src/chess/.*',
    'src/stripe_analytics/.*',
    'src/hubspot/.*',
    'src/airtable/.*',
    'src/slack/.*',
    'src/hubspot/.*',
    'src/facebook_ads/.*',
    'src/klaviyo/.*',
<<<<<<< HEAD
    'src/appsflyer/.*',
=======
    'src/kafka/.*'
>>>>>>> ecadf059
  ]

[[tool.mypy.overrides]]
module = [
  "ingestr.src.sql_database.*",
  "ingestr.src.mongodb.*",
  "ingestr.src.google_sheets.*",
  "ingestr.src.shopify.*",
  "ingestr.src.gorgias.*",
  "ingestr.src.chess.*",
  "ingestr.src.stripe_analytics.*",
  "ingestr.src.facebook_ads.*",
  "ingestr.src.airtable.*",
  "ingestr.src.slack.*",
  "ingestr.src.hubspot.*",
  "ingestr.src.klaviyo.*",
  "ingestr.src.appsflyer",
]
follow_imports = "skip"


[build-system]
requires = ["hatchling", "hatch-requirements-txt"]
build-backend = "hatchling.build"

[project]
name = "ingestr"
authors = [
  { name="Burak Karakan", email="burak.karakan@getbruin.com" },
]
description = "ingestr is a command-line application that ingests data from various sources and stores them in any database."
readme = "README.md"
requires-python = ">=3.9"
dynamic = ["dependencies", "version"]
classifiers = [
    "Programming Language :: Python :: 3",
    "License :: OSI Approved :: MIT License",
    "Operating System :: OS Independent",
    "Development Status :: 4 - Beta",
    "Environment :: Console",
    "Intended Audience :: Developers",
    "Topic :: Database"
]

[project.urls]
Homepage = "https://github.com/bruin-data/ingestr"
Issues = "https://github.com/bruin-data/ingestr/issues"

[tool.hatch.version]
path = "ingestr/src/version.py"

[tool.hatch.build.targets.wheel]
packages = ["ingestr"]

[project.scripts]
ingestr = "ingestr.main:main"

[tool.hatch.build.targets.sdist]
exclude = [
  "*_test.py",
  "*.db"
]

[tool.hatch.metadata.hooks.requirements_txt]
files = ["requirements.txt"]<|MERGE_RESOLUTION|>--- conflicted
+++ resolved
@@ -76,11 +76,8 @@
     'src/hubspot/.*',
     'src/facebook_ads/.*',
     'src/klaviyo/.*',
-<<<<<<< HEAD
     'src/appsflyer/.*',
-=======
     'src/kafka/.*'
->>>>>>> ecadf059
   ]
 
 [[tool.mypy.overrides]]
