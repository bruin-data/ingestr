--- conflicted
+++ resolved
@@ -79,11 +79,8 @@
     'src/appsflyer/.*',
     'src/kafka/.*',
     'src/adjust/.*',
-<<<<<<< HEAD
     'src/filesystem/.*'
-=======
     'src/zendesk/.*',
->>>>>>> ba966e12
   ]
 
 [[tool.mypy.overrides]]
@@ -101,13 +98,9 @@
   "ingestr.src.hubspot.*",
   "ingestr.src.klaviyo.*",
   "ingestr.src.adjust.*",
-<<<<<<< HEAD
   "ingestr.src.appsflyer",
   "ingestr.src.filesystem.*",
-=======
-  "ingestr.src.appsflyer.*",
   "ingestr.src.zendesk.*",
->>>>>>> ba966e12
 ]
 follow_imports = "skip"
 
