[tool.pylint.master]
init-hook = 'import sys; sys.path.append(".")'
disable = [
    "C0103",
    "C0114",
    "C0115",
    "C0116",
    "C0301",
    "R0801",
    "R0901",
    "R0903",
    "R0913",
    "R1725",
    "W0104",
    "W0511",
    "W0613",
    "W0703",
    "W1113",
]
max-attributes = 15
max-branches = 15
max-locals = 20
extension-pkg-whitelist = "pydantic"
jobs = 0

[tool.ruff.lint]
ignore = ["E501"]
extend-select = ["I"]

# Exclude a variety of commonly ignored directories.
exclude = [
    ".bzr",
    ".direnv",
    ".eggs",
    ".git",
    ".hg",
    ".mypy_cache",
    ".nox",
    ".pants.d",
    ".ruff_cache",
    ".svn",
    ".tox",
    ".venv",
    "__pypackages__",
    "__pycache__",
    "_build",
    "buck-out",
    "build",
    "dist",
    "node_modules",
    "venv",
]

[tool.pytest.ini_options]
pythonpath = "."
testpaths = "ingestr"
ignore = ["venv"]
addopts = "-p no:warnings -rP"

[tool.coverage.run]
omit = ["*_test.py"]

[tool.mypy]
exclude = [
    'venv',
    'src/sql_database/.*',
    'src/mongodb/.*',
    'src/google_sheets/.*',
    'src/shopify/.*',
    'src/gorgias/.*',
    'src.chess/.*',
    'src/stripe_analytics/.*',
<<<<<<< HEAD
    'src/slack/.*'
=======
    'src/hubspot/.*'
>>>>>>> 5c505f3c
]

[[tool.mypy.overrides]]
module = [
  "ingestr.src.sql_database.*",
  "ingestr.src.mongodb.*",
  "ingestr.src.google_sheets.*",
  "ingestr.src.shopify.*",
  "ingestr.src.gorgias.*",
  "ingestr.src.chess.*",
  "ingestr.src.stripe_analytics.*",
<<<<<<< HEAD
  "src/slack.*"
=======
  "ingestr.src.hubspot.*"
>>>>>>> 5c505f3c
]
follow_imports = "skip"


[build-system]
requires = ["hatchling", "hatch-requirements-txt"]
build-backend = "hatchling.build"

[project]
name = "ingestr"
authors = [
  { name="Burak Karakan", email="burak.karakan@getbruin.com" },
]
description = "ingestr is a command-line application that ingests data from various sources and stores them in any database."
readme = "README.md"
requires-python = ">=3.9"
dynamic = ["dependencies", "version"]
classifiers = [
    "Programming Language :: Python :: 3",
    "License :: OSI Approved :: MIT License",
    "Operating System :: OS Independent",
    "Development Status :: 4 - Beta",
    "Environment :: Console",
    "Intended Audience :: Developers",
    "Topic :: Database"
]

[project.urls]
Homepage = "https://github.com/bruin-data/ingestr"
Issues = "https://github.com/bruin-data/ingestr/issues"

[tool.hatch.version]
path = "ingestr/src/version.py"

[tool.hatch.build.targets.wheel]
packages = ["ingestr"]

[project.scripts]
ingestr = "ingestr.main:main"

[tool.hatch.build.targets.sdist]
exclude = [
  "*_test.py",
  "*.db"
]

[tool.hatch.metadata.hooks.requirements_txt]
files = ["requirements.txt"]<|MERGE_RESOLUTION|>--- conflicted
+++ resolved
@@ -70,11 +70,8 @@
     'src/gorgias/.*',
     'src.chess/.*',
     'src/stripe_analytics/.*',
-<<<<<<< HEAD
-    'src/slack/.*'
-=======
+    'src/slack/.*',
     'src/hubspot/.*'
->>>>>>> 5c505f3c
 ]
 
 [[tool.mypy.overrides]]
@@ -86,11 +83,8 @@
   "ingestr.src.gorgias.*",
   "ingestr.src.chess.*",
   "ingestr.src.stripe_analytics.*",
-<<<<<<< HEAD
-  "src/slack.*"
-=======
-  "ingestr.src.hubspot.*"
->>>>>>> 5c505f3c
+  "src/slack.*",
+  "ingestr.src.hubspot.*",
 ]
 follow_imports = "skip"
 
