import { defineConfig } from "vitepress";

// https://vitepress.dev/reference/site-config
export default defineConfig({
  title: "ingestr",
  description: "Ingest & copy data between any source and any destination",
  base: "/ingestr/",
  head: [
    [
      "script",
      {
        async: "",
        src: "https://www.googletagmanager.com/gtag/js?id=G-MZJ20PP4MJ",
      },
    ],
    [
      "script",
      {},
      `window.dataLayer = window.dataLayer || [];
      function gtag(){dataLayer.push(arguments);}
      gtag('js', new Date());
      gtag('config', 'G-MZJ20PP4MJ');`,
    ],
  ],
  themeConfig: {
    // https://vitepress.dev/reference/default-theme-config
    nav: [
      { text: "Home", link: "/" },
      { text: "Getting started", link: "/getting-started/quickstart.md" },
    ],
    outline: "deep",
    search: {
      provider: 'local'
    },

    sidebar: [
      {
        text: "Getting started",
        items: [
          { text: "Quickstart", link: "/getting-started/quickstart.md" },
          { text: "Core Concepts", link: "/getting-started/core-concepts.md" },
          {
            text: "Incremental Loading",
            link: "/getting-started/incremental-loading.md",
          },
          { text: "Telemetry", link: "/getting-started/telemetry.md" },
        ],
      },
      {
        text: "Commands",
        items: [
          { text: "ingest", link: "/commands/ingest.md" },
          { text: "example-uris", link: "/commands/example-uris.md" },
        ],
      },
      {
        text: "Tutorials",
        items: [
          { text: "Load Kinesis Data to BigQuery", link: "/tutorials/load-kinesis-bigquery.md" },
          { text: "Load Personio Data to DuckDB", link: "/tutorials/load-personio-duckdb.md" },
          { text: "Load Stripe Data to Postgres", link: "/tutorials/load-stripe-postgres.md" },
        ],
      },
      {
        text: "Sources & Destinations",
        items: [
          {
            text: "Databases",
            collapsed: false,
            items: [
              { text: "AWS Athena", link: "/supported-sources/athena.md" },
              { text: "AWS Redshift", link: "/supported-sources/redshift.md" },
              { text: "ClickHouse", link: "/supported-sources/clickhouse.md" },
              { text: "Databricks", link: "/supported-sources/databricks.md" },
              { text: "DuckDB", link: "/supported-sources/duckdb.md" },
              { text: "DynamoDB", link: "/supported-sources/dynamodb.md" },
              { text: "Elasticsearch", link: "/supported-sources/elasticsearch.md" },
              {
                text: "Google BigQuery",
                link: "/supported-sources/bigquery.md",
              },
              { text: "GCP Spanner", link: "/supported-sources/spanner.md" },
              { text: "IBM Db2", link: "/supported-sources/db2.md" },
              { text: "Kafka", link: "/supported-sources/kafka.md" },
              { text: "Local CSV Files", link: "/supported-sources/csv.md" },
              {
                text: "Microsoft SQL Server",
                link: "/supported-sources/mssql.md",
              },
              { text: "MongoDB", link: "/supported-sources/mongodb.md" },
              { text: "MySQL", link: "/supported-sources/mysql.md" },
              { text: "Oracle", link: "/supported-sources/oracle.md" },
              { text: "Postgres", link: "/supported-sources/postgres.md" },
              { text: "SAP Hana", link: "/supported-sources/sap-hana.md" },
              { text: "Snowflake", link: "/supported-sources/snowflake.md" },
              { text: "SQLite", link: "/supported-sources/sqlite.md" },
              {
                text: "Experimental",
                items: [
                  { text: "Custom Queries", link: "/supported-sources/custom_queries.md" },
                ],
              },
            ],
          },

          {
            text: "Platforms",
            collapsed: false,
            items: [
              { text: "Adjust", link: "/supported-sources/adjust.md" },
              { text: "Airtable", link: "/supported-sources/airtable.md" },
              { text: "Amazon Kinesis", link: "/supported-sources/kinesis.md" },
              { text: "AppsFlyer", link: "/supported-sources/appsflyer.md" },
              { text: "Apple App Store", link: "/supported-sources/appstore.md"},
              { text: "Applovin", link: "/supported-sources/applovin.md"},
              { text: "Applovin Max", link: "/supported-sources/applovin_max.md"},
              { text: "Asana", link: "/supported-sources/asana.md" },
              { text: "Attio", link: "/supported-sources/attio.md" },
              { text: "Chess.com", link: "/supported-sources/chess.md" },
              {
                text: "Facebook Ads",
                link: "/supported-sources/facebook-ads.md",
              },
              { text: "Frankfurter", link: "/supported-sources/frankfurter.md" },
              { text: "Freshdesk", link: "/supported-sources/freshdesk.md" },
              { text: "Google Cloud Storage (GCS)", link: "/supported-sources/gcs.md" },
              { text: "Google Analytics", link: "/supported-sources/google_analytics.md" },
              { text: "Google Ads", link: "/supported-sources/google-ads.md" },
              { text: "GitHub", link: "/supported-sources/github.md" },
              { text: "Google Sheets", link: "/supported-sources/gsheets.md" },
              { text: "Gorgias", link: "/supported-sources/gorgias.md" },
              { text: "HubSpot", link: "/supported-sources/hubspot.md" },
              { text: "Klaviyo", link: "/supported-sources/klaviyo.md" },
              { text: "LinkedIn Ads", link: "/supported-sources/linkedin_ads.md" },
              { text: "Notion", link: "/supported-sources/notion.md" },
              { text: "Personio", link: "/supported-sources/personio.md" },
              { text: "PhantomBuster", link: "/supported-sources/phantombuster.md" },
              { text: "Pipedrive", link: "/supported-sources/pipedrive.md" },
<<<<<<< HEAD
              { text: "QuickBooks", link: "/supported-sources/quickbooks.md" },
              { text: "S3", link: "/supported-sources/s3.md" },
=======
              { text: "S3", link: "/supported-sources/s3.md"},
>>>>>>> 6a65431d
              { text: "Salesforce", link: "/supported-sources/salesforce.md" },
              { text: "SFTP", link: "/supported-sources/sftp.md"},
              { text: "Shopify", link: "/supported-sources/shopify.md" },
              { text: "Slack", link: "/supported-sources/slack.md" },
              { text: "Smartsheet", link: "/supported-sources/smartsheets.md" },
              { text: "Solidgate", link: "/supported-sources/solidgate.md" },
              { text: "Stripe", link: "/supported-sources/stripe.md" },
              { text: "TikTok Ads", link: "/supported-sources/tiktok-ads.md" },
              { text: "Zendesk", link: "/supported-sources/zendesk.md" },
            ],
          },
        ],
      },
    ],

    socialLinks: [
      { icon: "github", link: "https://github.com/bruin-data/ingestr" },
    ],
  },
});<|MERGE_RESOLUTION|>--- conflicted
+++ resolved
@@ -136,12 +136,9 @@
               { text: "Personio", link: "/supported-sources/personio.md" },
               { text: "PhantomBuster", link: "/supported-sources/phantombuster.md" },
               { text: "Pipedrive", link: "/supported-sources/pipedrive.md" },
-<<<<<<< HEAD
+              { text: "S3", link: "/supported-sources/s3.md"},
               { text: "QuickBooks", link: "/supported-sources/quickbooks.md" },
               { text: "S3", link: "/supported-sources/s3.md" },
-=======
-              { text: "S3", link: "/supported-sources/s3.md"},
->>>>>>> 6a65431d
               { text: "Salesforce", link: "/supported-sources/salesforce.md" },
               { text: "SFTP", link: "/supported-sources/sftp.md"},
               { text: "Shopify", link: "/supported-sources/shopify.md" },
