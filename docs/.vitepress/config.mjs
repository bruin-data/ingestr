--- conflicted
+++ resolved
@@ -101,11 +101,8 @@
                 text: "Facebook Ads",
                 link: "/supported-sources/facebook-ads.md",
               },
-<<<<<<< HEAD
+              { text: "Google Analytics", link: "/supported-sources/google_analytics.md" },
               { text: "GitHub", link: "/supported-sources/github.md" },
-=======
-              { text: "Google Analytics", link: "/supported-sources/google_analytics.md" },
->>>>>>> 0d786e3e
               { text: "Google Sheets", link: "/supported-sources/gsheets.md" },
               { text: "Gorgias", link: "/supported-sources/gorgias.md" },
               { text: "HubSpot", link: "/supported-sources/hubspot.md" },
